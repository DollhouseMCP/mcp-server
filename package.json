{
  "name": "@dollhousemcp/mcp-server",
  "version": "1.9.26",
  "description": "DollhouseMCP - A Model Context Protocol (MCP) server that enables dynamic AI persona management from markdown files, allowing Claude and other compatible AI assistants to activate and switch between different behavioral personas.",
  "type": "module",
  "main": "dist/index.js",
  "bin": {
    "dollhousemcp": "dist/index.js",
    "mcp-server": "dist/index.js"
  },
  "scripts": {
    "prebuild": "node scripts/generate-version.js",
    "build": "tsc",
    "postbuild": "cp -r src/seed-elements dist/",
    "start": "node dist/index.js",
    "dev": "tsx watch src/index.ts",
    "inspector": "npx @modelcontextprotocol/inspector node dist/index.js",
    "inspector:dev": "npx @modelcontextprotocol/inspector tsx src/index.ts",
    "clean": "rm -rf dist",
    "rebuild": "npm run clean && npm run build",
    "setup": "npm install && npm run build",
    "build:readme": "node scripts/build-readme.js",
    "build:readme:npm": "node scripts/build-readme.js --target=npm",
    "build:readme:github": "node scripts/build-readme.js --target=github",
    "prepublishOnly": "npm run build:readme:npm && cp README.md README.md.backup 2>/dev/null || true && cp README.npm.md README.md && BUILD_TYPE=npm npm run build",
    "postpublish": "if [ -f README.md.backup ]; then mv README.md.backup README.md; else echo 'No backup found, README.md unchanged'; fi",
    "test": "cross-env \"NODE_OPTIONS=--experimental-vm-modules --no-warnings\" jest --config test/jest.config.cjs",
    "test:watch": "cross-env \"NODE_OPTIONS=--experimental-vm-modules --no-warnings\" jest --config test/jest.config.cjs --watch",
    "test:coverage": "cross-env \"NODE_OPTIONS=--experimental-vm-modules --no-warnings\" jest --config test/jest.config.cjs --coverage",
    "test:ci": "cross-env \"NODE_OPTIONS=--experimental-vm-modules --no-warnings\" jest --config test/jest.config.cjs --ci --coverage --watchAll=false",
    "build:test": "tsc -p test/tsconfig.test.json",
    "test:compiled": "npm run build:test && cross-env NODE_OPTIONS='--experimental-vm-modules' jest --config test/jest.config.compiled.cjs",
    "test:compiled:ci": "npm run build:test && cross-env NODE_OPTIONS='--experimental-vm-modules' jest --config test/jest.config.compiled.cjs --ci --watchAll=false",
    "test:integration": "cross-env \"NODE_OPTIONS=--experimental-vm-modules --no-warnings\" jest --config test/jest.integration.config.cjs",
    "test:integration:watch": "cross-env \"NODE_OPTIONS=--experimental-vm-modules --no-warnings\" jest --config test/jest.integration.config.cjs --watch",
    "test:integration:coverage": "cross-env \"NODE_OPTIONS=--experimental-vm-modules --no-warnings\" jest --config test/jest.integration.config.cjs --coverage",
    "test:performance": "cross-env \"NODE_OPTIONS=--experimental-vm-modules --no-warnings\" jest --config test/jest.performance.config.cjs",
    "test:all": "npm test && npm run test:performance && npm run test:integration",
    "test:all:coverage": "npm run test:coverage && npm run test:integration:coverage",
    "security:critical": "jest test/__tests__/security/tests --testNamePattern=\"(Command Injection|Path Traversal|YAML)\" --maxWorkers=4",
    "security:rapid": "npm run security:critical -- --testTimeout=30000",
    "security:all": "jest test/__tests__/security --coverage",
    "security:regression": "jest test/__tests__/security/regression --maxWorkers=4",
    "security:report": "node scripts/security-test-runner.js all --report",
    "security:generate": "node scripts/generate-security-tests.js",
    "security:audit": "tsx scripts/run-security-audit.ts",
    "security:audit:json": "tsx scripts/run-security-audit.ts --json",
    "security:audit:verbose": "tsx scripts/run-security-audit.ts --verbose",
    "pre-commit": "npm run security:rapid && npm audit --audit-level=high",
    "test:e2e": "cross-env \"NODE_OPTIONS=--experimental-vm-modules --no-warnings\" jest --config test/jest.e2e.config.cjs",
    "test:e2e:watch": "cross-env \"NODE_OPTIONS=--experimental-vm-modules --no-warnings\" jest --config test/jest.e2e.config.cjs --watch",
    "test:e2e:verbose": "cross-env \"NODE_OPTIONS=--experimental-vm-modules --no-warnings\" jest --config test/jest.e2e.config.cjs --verbose",
    "test:roundtrip": "npm run test:e2e",
    "test:roundtrip:manual": "./scripts/test-roundtrip-workflow.sh",
    "test:roundtrip:cleanup": "./scripts/test-roundtrip-workflow.sh cleanup",
    "qa:direct": "node scripts/qa-direct-test.js",
    "test:e2e:real": "cross-env \"NODE_OPTIONS=--experimental-vm-modules --no-warnings\" jest test/e2e/real-github-integration.test.ts --verbose",
    "test:e2e:real:mcp": "cross-env \"NODE_OPTIONS=--experimental-vm-modules --no-warnings\" jest test/e2e/mcp-tool-flow.test.ts --verbose",
    "test:e2e:real:all": "npm run test:e2e:real && npm run test:e2e:real:mcp",
    "test:e2e:cleanup": "tsx test/e2e/cleanup-test-data.ts",
    "qa:inspector": "node scripts/qa-inspector-cli-test.js",
    "qa:all": "npm run qa:direct && npm run qa:inspector",
    "qa:simple": "node scripts/qa-simple-test.js",
    "update:version": "node scripts/update-version.mjs",
    "version:bump": "node scripts/update-version.mjs",
    "version:check": "node scripts/update-version.mjs --dry-run",
    "tools:count": "node scripts/count-tools.js",
    "tools:list": "node scripts/count-tools.js --json"
  },
  "keywords": [
    "mcp",
    "model-context-protocol",
    "ai",
    "persona",
    "prompt",
    "claude",
    "ai-assistant",
    "roleplay",
    "character",
    "behavioral-profiles",
    "dynamic-prompting",
    "typescript",
    "dollhouse",
    "marketplace"
  ],
  "author": {
    "name": "Mick Darling",
    "email": "mick@dollhousemcp.com",
    "url": "https://github.com/mickdarling"
  },
  "contributors": [
    {
      "name": "Jeet Singh",
      "url": "https://github.com/jeetsingh008"
    }
  ],
  "license": "AGPL-3.0-or-later",
  "licenseNotice": "SUBJECT TO ADDITIONAL TERMS - See LICENSE file for complete terms including dual licensing, platform stability commitments, and creator protections. All terms are binding under AGPL Section 7.",
  "repository": {
    "type": "git",
    "url": "git+https://github.com/DollhouseMCP/mcp-server.git"
  },
  "bugs": {
    "url": "https://github.com/DollhouseMCP/mcp-server/issues"
  },
  "homepage": "https://dollhousemcp.com",
  "mcpName": "io.github.DollhouseMCP/mcp-server",
  "files": [
    "dist/**/*.js",
    "dist/**/*.d.ts",
    "dist/**/*.d.ts.map",
    "data/personas/**/*.md",
    "data/skills/**/*.md",
    "data/templates/**/*.md",
    "data/agents/**/*.md",
    "data/memories/**/*.md",
    "data/ensembles/**/*.md",
    "!dist/__tests__/**",
    "!dist/**/*.test.*",
    "server.json",
    "oauth-helper.mjs",
    "README.md",
    "LICENSE",
    "CHANGELOG.md"
  ],
  "publishConfig": {
    "access": "public",
    "registry": "https://registry.npmjs.org/"
  },
  "funding": {
    "type": "github",
    "url": "https://github.com/sponsors/mickdarling"
  },
  "dependencies": {
    "@modelcontextprotocol/sdk": "^1.22.0",
    "@types/dompurify": "^3.0.5",
    "@types/uuid": "^10.0.0",
    "chalk": "^5.6.2",
    "dompurify": "^3.2.6",
    "express": "^5.1.0",
    "extract-zip": "^2.0.1",
    "gray-matter": "^4.0.3",
<<<<<<< HEAD
    "js-yaml": "^4.1.0",
    "jsdom": "27.2.0",
=======
    "js-yaml": "^4.1.1",
    "jsdom": "27.0.0",
>>>>>>> 74318c0a
    "node-fetch": "^3.3.2",
    "posthog-node": "^5.11.2",
    "uuid": "^11.1.0",
    "zod": "^4.1.12"
  },
  "devDependencies": {
    "@jest/globals": "^30.2.0",
    "@modelcontextprotocol/inspector": "^0.17.2",
    "@types/archiver": "^7.0.0",
    "@types/jest": "^30.0.0",
    "@types/js-yaml": "^4.0.9",
    "@types/jsdom": "^27.0.0",
    "@types/node": "^24.10.1",
    "archiver": "^7.0.1",
    "cross-env": "^10.1.0",
    "dotenv": "^17.2.3",
    "jest": "^30.2.0",
    "ts-jest": "^29.4.5",
    "ts-jest-resolver": "^2.0.1",
    "tsx": "^4.20.6",
    "typescript": "^5.9.3"
  },
  "engines": {
    "node": ">=20.0.0",
    "npm": ">=10.0.0"
  },
  "overrides": {
    "gray-matter": {
      "js-yaml": "3.14.2"
    },
    "@istanbuljs/load-nyc-config": {
      "js-yaml": "3.14.2"
    }
  }
}<|MERGE_RESOLUTION|>--- conflicted
+++ resolved
@@ -132,7 +132,7 @@
     "url": "https://github.com/sponsors/mickdarling"
   },
   "dependencies": {
-    "@modelcontextprotocol/sdk": "^1.22.0",
+    "@modelcontextprotocol/sdk": "^1.21.0",
     "@types/dompurify": "^3.0.5",
     "@types/uuid": "^10.0.0",
     "chalk": "^5.6.2",
@@ -140,15 +140,10 @@
     "express": "^5.1.0",
     "extract-zip": "^2.0.1",
     "gray-matter": "^4.0.3",
-<<<<<<< HEAD
-    "js-yaml": "^4.1.0",
-    "jsdom": "27.2.0",
-=======
     "js-yaml": "^4.1.1",
     "jsdom": "27.0.0",
->>>>>>> 74318c0a
     "node-fetch": "^3.3.2",
-    "posthog-node": "^5.11.2",
+    "posthog-node": "^5.11.0",
     "uuid": "^11.1.0",
     "zod": "^4.1.12"
   },
@@ -159,7 +154,7 @@
     "@types/jest": "^30.0.0",
     "@types/js-yaml": "^4.0.9",
     "@types/jsdom": "^27.0.0",
-    "@types/node": "^24.10.1",
+    "@types/node": "^24.10.0",
     "archiver": "^7.0.1",
     "cross-env": "^10.1.0",
     "dotenv": "^17.2.3",
