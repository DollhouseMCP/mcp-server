# DollhouseMCP

## Project Status
[![MCP Compatible](https://img.shields.io/badge/MCP-Compatible-green)](https://modelcontextprotocol.io)
[![npm version](https://img.shields.io/npm/v/@dollhousemcp/mcp-server.svg)](https://www.npmjs.com/package/@dollhousemcp/mcp-server)
[![License: AGPL-3.0](https://img.shields.io/badge/License-AGPL--3.0-blue.svg)](https://www.gnu.org/licenses/agpl-3.0)
[![GitHub Views](https://komarev.com/ghpvc/?username=DollhouseMCP&repo=mcp-server&label=Repository+Views&style=flat)](https://github.com/DollhouseMCP/mcp-server/graphs/traffic)

## Build & Quality
[![Core Build & Test](https://github.com/DollhouseMCP/mcp-server/actions/workflows/core-build-test.yml/badge.svg)](https://github.com/DollhouseMCP/mcp-server/actions/workflows/core-build-test.yml)
[![Build Artifacts](https://github.com/DollhouseMCP/mcp-server/actions/workflows/build-artifacts.yml/badge.svg)](https://github.com/DollhouseMCP/mcp-server/actions/workflows/build-artifacts.yml)
[![Test Coverage](https://img.shields.io/badge/Coverage-1858%2B%20Tests-green)](https://github.com/DollhouseMCP/mcp-server/tree/develop/test/__tests__)
[![Enterprise-Grade Security](https://img.shields.io/badge/Security-Enterprise%20Grade-purple)](https://github.com/DollhouseMCP/mcp-server/blob/develop/SECURITY.md)

## Platform Support
[![Windows Build Status](https://img.shields.io/badge/Windows-✓_Tested-0078D4?logo=windows&logoColor=white)](https://github.com/DollhouseMCP/mcp-server/actions/workflows/core-build-test.yml?query=branch:main "Windows CI Build Status")
[![macOS Build Status](https://img.shields.io/badge/macOS-✓_Tested-000000?logo=apple&logoColor=white)](https://github.com/DollhouseMCP/mcp-server/actions/workflows/core-build-test.yml?query=branch:main "macOS CI Build Status")
[![Linux Build Status](https://img.shields.io/badge/Linux-✓_Tested-FCC624?logo=linux&logoColor=black)](https://github.com/DollhouseMCP/mcp-server/actions/workflows/core-build-test.yml?query=branch:main "Linux CI Build Status")
[![Docker](https://img.shields.io/badge/Docker-Ready-2496ED?logo=docker&logoColor=white)](https://github.com/DollhouseMCP/mcp-server/blob/main/Dockerfile)

## Technology
[![TypeScript](https://img.shields.io/badge/TypeScript-007ACC?logo=typescript&logoColor=white)](https://www.typescriptlang.org/)
[![Node.js](https://img.shields.io/badge/Node.js-339933?logo=nodedotjs&logoColor=white)](https://nodejs.org/)
[![Extended Node Compatibility](https://github.com/DollhouseMCP/mcp-server/actions/workflows/extended-node-compatibility.yml/badge.svg)](https://github.com/DollhouseMCP/mcp-server/actions/workflows/extended-node-compatibility.yml)
[![Docker Testing](https://github.com/DollhouseMCP/mcp-server/actions/workflows/docker-testing.yml/badge.svg)](https://github.com/DollhouseMCP/mcp-server/actions/workflows/docker-testing.yml)

---

**🌐 Repository**: https://github.com/DollhouseMCP/mcp-server  
**🏪 Collection**: https://github.com/DollhouseMCP/collection  
**📦 NPM Package**: https://www.npmjs.com/package/@dollhousemcp/mcp-server  
**🌍 Website**: https://dollhousemcp.com

---

<div align="center">
  <img src="docs/assets/dollhouse-logo.png" alt="DollhouseMCP" width="200" />
  
  # Open Source, Community-Powered AI Customization
  
  ### Create, Edit, and Share Customization Elements for Your AI Platforms
  
  [![Install](https://img.shields.io/badge/Install-npm%20install%20@dollhousemcp/mcp--server-blue?style=for-the-badge)](https://www.npmjs.com/package/@dollhousemcp/mcp-server)
  [![Collection](https://img.shields.io/badge/Browse-Community%20Collection-purple?style=for-the-badge)](https://github.com/DollhouseMCP/collection)
  [![Contribute](https://img.shields.io/badge/Share-Your%20Elements-green?style=for-the-badge)](https://github.com/DollhouseMCP/mcp-server#contributing)
</div>

---

## Elements That Customize Your AI's Capabilities and Actions

**DollhouseMCP** is open source, community-powered AI customization. Create your own customization elements—personas that shape behavior, skills that add capabilities, templates for consistent outputs, agents for automation, and memories for persistent context—or use and modify an ever-growing number of customization elements from the community. Every element you create can be saved to your portfolio and used again or shared back to the DollhouseMCP Collection to help others.

### What Are Customization Elements?

- **Personas** – Shape how your AI acts and responds in specific domains
- **Skills** – Add specialized capabilities your AI can use
- **Templates** – Ensure consistent, high-quality outputs
- **Agents** – Enable autonomous task completion with smart decision-making
- **Memory** – Persistent context storage across sessions

### Core Capabilities

- **🌍  Community Element Library** – A growing number of tested personas, skills, templates, agents, and memories
- **✨  Create Custom Elements** – Create personas, skills, templates, agents, and memories from scratch using natural language
- **🤝  Open Source** – AGPL-3.0 licensed, ensuring community contributions stay free
- **📚  The DollhouseMCP Collection** – Install any community element with one command
- **🛠️  41 Professional Tools** – Complete toolkit for element creation and management
- **🛡️  Security-First Validation** – All elements validated against hundreds of attack vectors
- **⚡  Hot-Swap Elements** – Change personas, skills, and templates without restarting as needed
- **📦  Personal Portfolio** – Your library of custom AI configurations on your local computer or personal GitHub repo

### Use Cases

<table>
<tr>
<td width="25%" align="center">
<h4>👨‍💻 For Developers</h4>
<p>Use community-powered code review personas and debugging skills. Share your language-specific optimizations.</p>
</td>
<td width="25%" align="center">
<h4>✍️ For Writers</h4>
<p>Access community-crafted writing styles and templates. Contribute your genre expertise.</p>
</td>
<td width="25%" align="center">
<h4>🎯 For Professionals</h4>
<p>Leverage community-built industry elements. Share your domain knowledge.</p>
</td>
<td width="25%" align="center">
<h4>🌟 For Everyone</h4>
<p>Give your AI any personality you want. Describe it, modify it, save it to your portfolio, share it with the world.</p>
</td>
</tr>
</table>

### Get Started

```bash
npm install @dollhousemcp/mcp-server
```
See [Quick Start](#-quick-start) for complete setup instructions.

---

## 🎯 Element Types

### ✅ Available Now

<table>
<tr>
<td width="50%">

#### 🎭 Personas
Shape how your AI behaves and responds
- **Creative Writer** - Imaginative storyteller for engaging narratives
- **Business Consultant** - Strategic advisor for business decisions
- **Debug Detective** - Systematic problem-solver for code issues
- **Security Analyst** - Vulnerability assessment and threat analysis
- **Technical Analyst** - Deep dive technical documentation
- **Use**: `"Activate the creative writer persona"`

</td>
<td width="50%">

#### 💡 Skills
Add specialized capabilities your AI can use
- **Code Review** - Analyze code quality and suggest improvements
- **Data Analysis** - Statistical analysis and visualization
- **Language Translation** - Multi-language communication
- **API Integration** - Connect and interact with external services
- **Testing Automation** - Generate and run test suites
- **Use**: `"Enable the code review skill"`

</td>
</tr>
<tr>
<td width="50%">

#### 📝 Templates
Ensure consistent, high-quality outputs
- **Project Proposal** - Structured business proposals
- **Penetration Test Report** - Security assessment documentation
- **Meeting Notes** - Organized meeting summaries
- **Code Review** - Systematic code evaluation format
- **Documentation** - Technical documentation structure
- **Use**: `"Use the project proposal template"`

</td>
<td width="50%">

#### 🤖 Agents
Enable autonomous task completion
- **Code Reviewer** - Automated code quality assessment
- **Task Manager** - Project organization and tracking
- **Research Assistant** - Information gathering and synthesis
- **Academic Researcher** - Scholarly research and citations
- **Security Fix Specialist** - Vulnerability remediation
- **Use**: `"Run the code reviewer agent"`

</td>
</tr>
<tr>
<td colspan="2">

#### 🧠 Memory <span style="background-color: #4CAF50; color: white; padding: 2px 6px; border-radius: 3px; font-size: 0.8em;">NEW in v1.9.0</span>
Persistent context across sessions with intelligent organization
- **Text-based storage** - Currently supports text content (PDFs, images, and other media types coming soon)
- **Date-based folders** - Automatic YYYY-MM-DD organization prevents flat directory issues
- **YAML format** - Human-readable structured data (vs Markdown for other elements)
- **Smart deduplication** - SHA-256 hashing prevents duplicate storage
- **Search indexing** - Fast queries across thousands of entries
- **Use**: `"Create a memory for this project"` or `"Remember this conversation"`

**Typical file sizes**: Single memories up to ~100KB, folder structure enables unlimited collections

</td>
</tr>
</table>

### 🚀 Coming Soon

<table>
<tr>
<td width="50%">

#### 🎯 Ensembles
Combine multiple elements as one unified entity
- **Full-Stack Developer** - Frontend + Backend + DevOps skills
- **Writing Suite** - Creative + Technical + Editorial capabilities
- **Security Team** - Analyst + Auditor + Remediation skills
- **Data Science Platform** - Analysis + Visualization + ML skills
- **Status**: In development

</td>
<td width="50%">

#### 📋 Prompts
Reusable instruction sets
- **Code Review Checklist** - Systematic review steps
- **Security Audit Guide** - Vulnerability assessment process
- **Writing Guidelines** - Style and tone instructions
- **Debug Workflow** - Problem-solving methodology
- **Status**: Planned

</td>
</tr>
<tr>
<td width="50%">

#### 🔧 Tools
External function calls and commands
- **Git Operations** - Version control management
- **Database Queries** - Direct database interaction
- **API Calls** - External service integration
- **File Operations** - Advanced file manipulation
- **Status**: Under consideration

</td>
<td width="50%">

#### 📚 Memory Enhancements
Expanding memory capabilities
- **PDF Support** - Text extraction from PDF documents
- **Image Analysis** - Visual content understanding
- **Audio Transcription** - Voice and sound processing
- **Video Understanding** - Motion and scene analysis
- **Status**: Roadmap planned

</td>
</tr>
</table>

## 💬 Natural Language Usage Examples

DollhouseMCP is designed for natural language interaction. Just describe what you want in plain English - you don't need to be overly specific, the system will figure it out.

### Importing from the Community Collection

**Natural Language Examples:**
- `"Show me all the personas in the Dollhouse Collection"`
- `"What creative writing personas are available?"`
- `"Install the storyteller persona from the collection"`
- `"Search for Python development skills"`
- `"Find templates for technical documentation"`

**Direct Commands (if you prefer):**
```bash
browse_collection type="personas"
search_collection "creative writing"
install_content "personas/storyteller.md"
```

### Managing Your Portfolio

**Natural Language Examples:**
- `"What's in my portfolio?"`
- `"Show me all my custom personas"`
- `"Sync my portfolio with GitHub"`
- `"Create a backup of my elements"`
- `"Search my portfolio for marketing templates"`

**Direct Commands (if you prefer):**
```bash
portfolio_status
list_elements type="personas"
sync_portfolio
search_portfolio "marketing"
```

### Working with Elements

**Natural Language Examples:**
- `"Activate the code reviewer persona"`
- `"What's currently active?"`
- `"Switch to creative writing mode"`
- `"Deactivate all elements"`
- `"Show me details about the data analyst skill"`
- `"Create a new persona for customer support"`
- `"Edit the email template to be more formal"`

**Direct Commands (if you prefer):**
```bash
activate_element "code-reviewer" type="personas"
get_active_elements
deactivate_element type="personas"
get_element_details "data-analyst" type="skills"
create_element type="personas" name="customer-support"
```

### Complete Workflow Example

Here's how a typical session might look:

```
You: "I need help with creative writing"
Assistant: "I'll help you with creative writing. Let me check what personas are available..."

You: "Show me creative writing personas in the collection"
Assistant: [Shows list of available creative writing personas]

You: "Install and activate the storyteller persona"
Assistant: "I've installed and activated the Storyteller persona. I'm now ready to help craft engaging narratives..."

You: "Actually, let me create my own persona for science fiction writing"
Assistant: "I'll help you create a custom science fiction writing persona. What characteristics would you like?"

You: "Make it focus on hard sci-fi with attention to scientific accuracy"
Assistant: [Creates custom persona with specified traits]

You: "Save that to my portfolio as 'Hard SciFi Writer'"
Assistant: "I've saved 'Hard SciFi Writer' to your portfolio. You can activate it anytime."
```

### Pro Tips

- **Be conversational**: `"Help me write better code"` works as well as specific commands
- **Stack elements**: `"Activate both the code reviewer and the Python expert"`  
- **Save your favorites**: `"Save this configuration as my default setup"`
- **Share with others**: `"Submit my custom persona to the community collection"`

## 📦 Installation

### Choose Your Installation Method

<table>
<tr>
<th>Method</th>
<th>Best For</th>
<th>Pros</th>
<th>Cons</th>
</tr>
<tr>
<td><strong>Local Install</strong><br>(Recommended)</td>
<td>Most users, multiple configs, customization</td>
<td>✅ Multiple setups<br>✅ Easy backup<br>✅ No permissions</td>
<td>❌ Longer path in config</td>
</tr>
<tr>
<td><strong>npx</strong></td>
<td>Quick testing, always latest</td>
<td>✅ No install<br>✅ Always updated</td>
<td>❌ Slower startup<br>❌ Needs internet</td>
</tr>
<tr>
<td><strong>Global Install</strong></td>
<td>Single shared instance</td>
<td>✅ Short command</td>
<td>❌ Only one version<br>❌ Needs sudo/admin</td>
</tr>
</table>

---

### Method 1: Local Installation (Recommended)

Create a dedicated folder for your MCP servers and install there:

```bash
# Create MCP servers directory
mkdir ~/mcp-servers
cd ~/mcp-servers

# Install DollhouseMCP
npm install @dollhousemcp/mcp-server
```

**Configure Claude Desktop:**

Add to your config file:
- **macOS**: `~/Library/Application Support/Claude/claude_desktop_config.json`
- **Windows**: `%APPDATA%\Claude\claude_desktop_config.json`  
- **Linux**: `~/.config/Claude/claude_desktop_config.json`

```json
{
  "mcpServers": {
    "dollhousemcp": {
      "command": "node",
      "args": ["/Users/YOUR_USERNAME/mcp-servers/node_modules/@dollhousemcp/mcp-server/dist/index.js"]
    }
  }
}
```

💡 **Pro tip**: Replace `/Users/YOUR_USERNAME` with your actual home directory path.

---

### Method 2: Always Latest with npx

No installation needed! Configure Claude Desktop to always use the latest version:

```json
{
  "mcpServers": {
    "dollhousemcp": {
      "command": "npx",
      "args": ["@dollhousemcp/mcp-server@latest"]
    }
  }
}
```

📝 **Note**: The `@latest` tag ensures you always get the newest version. Remove it to use npm's cached version.

---

### Method 3: Global Installation

```bash
# Install globally (may require sudo/admin)
npm install -g @dollhousemcp/mcp-server
```

**Configure Claude Desktop:**

```json
{
  "mcpServers": {
    "dollhousemcp": {
      "command": "dollhousemcp"
    }
  }
}
```

⚠️ **Warning**: Only one version system-wide. Consider local installation for more flexibility.

---

### 🎯 Advanced: Multiple Configurations

Want separate portfolios for different contexts? Create multiple local installations:

```bash
# Personal assistant
mkdir ~/mcp-servers/personal
cd ~/mcp-servers/personal
npm install @dollhousemcp/mcp-server

# Work assistant
mkdir ~/mcp-servers/work
cd ~/mcp-servers/work
npm install @dollhousemcp/mcp-server

# Creative writing
mkdir ~/mcp-servers/creative
cd ~/mcp-servers/creative
npm install @dollhousemcp/mcp-server
```

**Configure each with its own portfolio:**

```json
{
  "mcpServers": {
    "dollhouse-personal": {
      "command": "node",
      "args": ["/Users/YOU/mcp-servers/personal/node_modules/@dollhousemcp/mcp-server/dist/index.js"],
      "env": {
        "DOLLHOUSE_PORTFOLIO_DIR": "/Users/YOU/portfolios/personal"
      }
    },
    "dollhouse-work": {
      "command": "node",
      "args": ["/Users/YOU/mcp-servers/work/node_modules/@dollhousemcp/mcp-server/dist/index.js"],
      "env": {
        "DOLLHOUSE_PORTFOLIO_DIR": "/Users/YOU/portfolios/work"
      }
    }
  }
}
```

Now you can enable/disable different configurations in Claude Desktop as needed!

---

### ✅ Verify Installation

After configuring and restarting Claude Desktop, test with:

```
list_elements type="personas"
```

You should see your available personas. If not, check the [Troubleshooting](#-troubleshooting) section.

---

### 📁 Default Portfolio Location

By default, your elements are stored in:
- **macOS/Linux**: `~/.dollhouse/portfolio/`
- **Windows**: `%USERPROFILE%\.dollhouse\portfolio\`

Use the `DOLLHOUSE_PORTFOLIO_DIR` environment variable to customize this location.

## 🚀 Quick Start

Once installed, try these commands in Claude:

```bash
# Browse available personas
list_elements type="personas"

# Activate a persona
activate_element name="creative-writer" type="personas"

# Browse the community collection
browse_collection type="personas"

# Search for specific content
search_collection query="python" type="skills"
```

> **📘 New User?** Follow our [Roundtrip Workflow Guide](docs/guides/ROUNDTRIP_WORKFLOW_USER_GUIDE.md) for a complete walkthrough of discovering, customizing, and sharing AI elements with the community.

## ✨ Key Features

| Feature | Description |
|---------|-------------|
| 🎭 **41 MCP Tools** | Complete portfolio element management through chat interface |
| 🏪 **GitHub Collection** | Browse, search, install, and submit personas to community collection |
| 🔄 **Roundtrip Workflow** | Complete cycle: discover → customize → share → collaborate |
| 📁 **GitHub Portfolio** | Personal repository for storing and versioning your AI elements |
| 👤 **User Identity System** | Environment-based attribution for persona creators |
| 🆔 **Unique ID System** | Advanced ID generation: `{type}_{name}_{author}_{YYYYMMDD}-{HHMMSS}` |
| 💬 **Chat-Based Management** | Create, edit, and validate personas through conversational interface |
| 🔄 **Real-time Operations** | Live editing with automatic version bumping and validation |
| 📦 **NPM Installation** | Install MCP servers from npm with cross-platform support and atomic operations |
| 🛡️ **Data Protection** | Copy-on-write for default personas, comprehensive backup system |
| 🏠 **Local-First Architecture** | Full functionality without cloud dependency |

## 🎨 Portfolio System

The DollhouseMCP Portfolio system provides a comprehensive framework for managing AI elements locally and in the cloud.

### Portfolio Structure

Your portfolio is organized by element type:

```
~/.dollhouse/portfolio/
├── personas/       # Behavioral profiles (Markdown files)
├── skills/         # Discrete capabilities (Markdown files)
├── templates/      # Reusable content structures (Markdown files)
├── agents/         # Goal-oriented actors (Markdown files)
├── memories/       # Persistent context (YAML files with date folders)
│   ├── 2025-09-18/
│   │   └── project-context.yaml
│   └── 2025-09-19/
│       ├── meeting-notes.yaml
│       └── code-review.yaml
└── ensembles/      # Element combinations (Markdown files)
```

**Note on File Types:**
- **Markdown (.md)**: Used for personas, skills, templates, agents, and ensembles - human-readable with YAML frontmatter
- **YAML (.yaml)**: Used exclusively for memories - structured data optimized for context storage

**Memory Organization:**
- Memories use automatic **YYYY-MM-DD** folder structure to prevent flat directory performance issues
- Each memory file can grow up to ~100KB before creating a new file
- Folder structure enables unlimited memory collections without degradation

### Key Features

- **Local-First Architecture**: All elements stored locally with optional cloud sync
- **GitHub Integration**: Sync your portfolio with GitHub for backup and sharing
- **Version Control**: Full git integration for tracking changes
- **Smart Detection**: Automatically identifies element types from content
- **Flexible Naming**: Use any naming convention you prefer

### Portfolio Management Tools

Use the comprehensive set of MCP tools to manage your portfolio:

- `list_portfolio_elements` - View all elements across types
- `sync_portfolio` - Synchronize with GitHub
- `upload_to_portfolio` - Share elements with the community
- `download_from_portfolio` - Get elements from GitHub

For detailed portfolio documentation, see the [Portfolio Guide](docs/guides/PORTFOLIO_SETUP_GUIDE.md).

## 🔒 Security

DollhouseMCP implements enterprise-grade security measures to protect your data and ensure safe operation.

### Security Features

- **Input Sanitization**: All user inputs validated and sanitized
- **Path Traversal Prevention**: Filesystem access strictly controlled
- **YAML Injection Protection**: Safe parsing with validation
- **Command Injection Prevention**: No direct shell command execution
- **Token Encryption**: OAuth tokens encrypted at rest
- **Rate Limiting**: API calls throttled to prevent abuse
- **Audit Logging**: Security events tracked for analysis

### Security Testing

- **Automated Security Scanning**: GitHub Advanced Security enabled
- **Dependency Scanning**: Automated vulnerability detection
- **Code Analysis**: Static analysis with CodeQL
- **Secret Scanning**: Prevents credential leaks

### Reporting Security Issues

If you discover a security vulnerability, please:

1. **DO NOT** create a public GitHub issue
2. Open a private security advisory on GitHub
3. Include steps to reproduce if possible
4. Allow up to 48 hours for initial response

For more details, see our [Security Policy](SECURITY.md).

## 🛠️ Development

### Getting Started

```bash
# Clone the repository
git clone https://github.com/DollhouseMCP/mcp-server.git
cd mcp-server

# Install dependencies
npm install

# Build the project
npm run build

# Run tests
npm test
```

### Development Workflow

1. **Create Feature Branch**: `git checkout -b feature/your-feature`
2. **Make Changes**: Implement your feature or fix
3. **Run Tests**: `npm test`
4. **Build**: `npm run build`
5. **Submit PR**: Create pull request to develop branch

### Available Scripts

- `npm run build` - Compile TypeScript
- `npm run dev` - Development mode with watch
- `npm test` - Run test suite
- `npm run lint` - Check code style
- `npm run typecheck` - TypeScript type checking

### Project Structure

```
src/
├── index.ts           # Main server entry
├── tools/            # MCP tool implementations
├── utils/            # Utility functions
├── types/            # TypeScript definitions
└── elements/         # Element system
```

For detailed development guides, see [Development Documentation](docs/development/).

## 🏭 Architecture

### System Overview

DollhouseMCP follows a modular, extensible architecture built on the Model Context Protocol (MCP) standard.

### Core Components

#### MCP Server
- **Transport**: StdioServerTransport for Claude Desktop integration
- **Protocol**: JSON-RPC 2.0 communication
- **Tools**: 41 MCP tools for comprehensive functionality

#### Element System
- **BaseElement**: Abstract base class for all elements
- **IElement Interface**: Common contract for elements
- **Element Types**: Personas, Skills, Templates, Agents, Memories, Ensembles

#### Portfolio Manager
- **Local Storage**: File-based element storage
- **GitHub Sync**: Git-based synchronization
- **Version Control**: Full git integration

#### Security Layer
- **Input Validation**: All inputs sanitized
- **Path Security**: Traversal prevention
- **Token Management**: Encrypted storage

### Data Flow

1. **Client Request** → MCP Server
2. **Tool Routing** → Appropriate handler
3. **Element Processing** → Element system
4. **Storage** → Portfolio manager
5. **Response** → Client

For detailed architecture documentation, see [Architecture Guide](docs/ARCHITECTURE.md).

## 🎯 Troubleshooting

### Common Issues

#### MCP Server Not Connecting

**Symptoms**: Claude Desktop doesn't show DollhouseMCP in available servers

**Solutions**:
1. Verify configuration file location:
   - macOS: `~/Library/Application Support/Claude/claude_desktop_config.json`
   - Windows: `%APPDATA%\Claude\claude_desktop_config.json`
2. Check JSON syntax is valid
3. Restart Claude Desktop after configuration changes

#### OAuth Authentication Fails

**Symptoms**: Cannot authenticate with GitHub

**Solutions**:
1. Check internet connection
2. Verify GitHub account has proper permissions
3. Try using Personal Access Token instead:
   ```bash
   export GITHUB_TOKEN=your_pat_token
   ```
4. Clear cached credentials and retry

#### Elements Not Loading

**Symptoms**: Portfolio appears empty

**Solutions**:
1. Check portfolio directory exists: `~/.dollhouse/portfolio/`
2. Verify file permissions
3. Run `list_portfolio_elements` tool to diagnose
4. Check element file format (YAML frontmatter required)

#### Performance Issues

**Symptoms**: Slow response times

**Solutions**:
1. Check portfolio size (large portfolios may be slow)
2. Verify adequate system resources
3. Consider using pagination for large lists
4. Check network latency for GitHub operations

### Getting Help

- **Documentation**: [Full docs](https://github.com/DollhouseMCP/mcp-server/tree/main/docs)
- **Issues**: [GitHub Issues](https://github.com/DollhouseMCP/mcp-server/issues)
- **Discussions**: [GitHub Discussions](https://github.com/DollhouseMCP/mcp-server/discussions)

For detailed troubleshooting, see [Troubleshooting Guide](docs/troubleshooting/).

## 🤝 Contributing

We welcome contributions to DollhouseMCP! Here's how you can help:

### Ways to Contribute

- **🐛 Report Bugs**: Open an issue with reproduction steps
- **✨ Request Features**: Suggest new functionality
- **📝 Improve Documentation**: Fix typos, add examples
- **💻 Submit Code**: Fix bugs or implement features
- **🎨 Share Elements**: Contribute personas, skills, templates

### Development Process

1. **Fork the Repository**
   ```bash
   gh repo fork DollhouseMCP/mcp-server
   ```

2. **Create Feature Branch**
   ```bash
   git checkout -b feature/your-feature
   ```

3. **Make Changes**
   - Follow existing code style
   - Add tests for new functionality
   - Update documentation

4. **Test Thoroughly**
   ```bash
   npm test
   npm run lint
   npm run typecheck
   ```

5. **Submit Pull Request**
   - Target the `develop` branch
   - Provide clear description
   - Reference any related issues

### Code Style

- TypeScript with strict mode
- ESLint configuration provided
- Prettier for formatting
- Comprehensive JSDoc comments

### Commit Messages

Follow conventional commits:
- `feat:` New feature
- `fix:` Bug fix
- `docs:` Documentation
- `test:` Testing
- `chore:` Maintenance

### Review Process

1. Automated CI checks must pass
2. Code review by maintainers
3. Address feedback
4. Merge when approved

For detailed guidelines, see [CONTRIBUTING.md](CONTRIBUTING.md).

## 📚 Resources

### Documentation

- **[Quick Start Guide](docs/QUICK_START.md)** - Get up and running quickly
- **[Portfolio Setup](docs/guides/PORTFOLIO_SETUP_GUIDE.md)** - Configure your portfolio
- **[Element Development](docs/ELEMENT_DEVELOPER_GUIDE.md)** - Create custom elements
- **[API Reference](docs/API_REFERENCE.md)** - Complete tool documentation
- **[Architecture Guide](docs/ARCHITECTURE.md)** - System design details
- **[Security Documentation](docs/SECURITY.md)** - Security measures and best practices

### Repositories

- **[Main Repository](https://github.com/DollhouseMCP/mcp-server)** - Core MCP server
- **[Collection](https://github.com/DollhouseMCP/collection)** - Community elements
- **[Developer Kit](https://github.com/DollhouseMCP/developer-kit)** - Development tools

### Community

- **[GitHub Discussions](https://github.com/DollhouseMCP/mcp-server/discussions)** - Q&A and ideas
- **[GitHub Issues](https://github.com/DollhouseMCP/mcp-server/issues)** - Bug reports and features
- **[Discord Server](#)** - Real-time chat (coming soon)

### External Resources

- **[Model Context Protocol](https://modelcontextprotocol.io)** - MCP specification
- **[Claude Desktop](https://claude.ai/download)** - AI assistant with MCP support
- **[Anthropic Documentation](https://docs.anthropic.com)** - Claude documentation

### Learning Materials

- **Tutorials** (coming soon)
  - Building Your First Persona
  - Creating Custom Skills
  - Portfolio Management Best Practices
  - GitHub Integration Setup

- **Videos** (coming soon)
  - Installation Walkthrough
  - Feature Demonstrations
  - Developer Tutorials

### Support

- **GitHub Issues**: [Report issues or request features](https://github.com/DollhouseMCP/mcp-server/issues)
- **Security Issues**: [Private security advisories](https://github.com/DollhouseMCP/mcp-server/security/advisories)
- **Discussions**: [Community Q&A](https://github.com/DollhouseMCP/mcp-server/discussions)

## 🏷️ Version History

<<<<<<< HEAD
=======
### v1.9.18 - October 17, 2025

**Feature Release**: PostHog remote telemetry (opt-in), MCP Resources support, and operational telemetry foundation

#### ✨ Features
- **PostHog Remote Telemetry Integration** - Opt-in remote analytics with community insights
  - Simple opt-in: Set `DOLLHOUSE_TELEMETRY_OPTIN=true` to enable
  - Default PostHog project key embedded (safe to expose - write-only)
  - Multiple control levels for privacy and data management
  - GDPR compliant - fully opt-in by design

- **MCP Resources Support** - Future-proof capability index (disabled by default)
  - Server can expose element definitions as MCP Resources
  - Alternative to tool-based element access for future MCP clients
  - Disabled by default to maintain stability

- **Operational Telemetry Foundation** - Infrastructure for monitoring and analytics
  - TelemetryManager with local-first architecture
  - Event aggregation and buffering (10s intervals)
  - PostHog integration for remote insights (opt-in only)
  - Privacy-preserving with PII filtering

#### 🔧 Fixed
- **SonarCloud Code Quality** - Resolved 6 issues across import management and security
- **Security Audit** - Fixed 3 MEDIUM/LOW severity issues in dependencies

#### 📊 Impact
- ✅ Optional remote telemetry for community insights
- ✅ Future-proof MCP Resources foundation
- ✅ All SonarCloud quality gates PASSING
- ✅ Zero HIGH/CRITICAL security issues

---

### v1.9.17 - October 8, 2025

**Patch Release**: Test isolation and repository cleanup

#### 🔧 Fixed
- **Performance Test Isolation** - Fixed flaky IndexOptimization test with dedicated test suite
  - Created `jest.performance.config.cjs` with 4 parallel workers
  - Reduced execution time from 10+ minutes to 18.7 seconds
  - Main test suite no longer runs performance tests concurrently

- **Repository Cleanup** - Removed ignored files from Git tracking
  - Removed `.obsidian/` directory and `test-results/` from version control
  - Files remain available locally but not tracked in repository

- **Flaky Test Management** - Skipped intermittent GitHubRateLimiter tests
  - Prevents CI failures from external API dependencies

#### 📚 Documentation
- Enhanced Docker environment file documentation
- Added README to data/ directory
- Improved CLAUDE.md organization and clarity
- Renamed docs/archive/ to docs/session-history/

#### 📊 Impact
- ✅ Improved CI reliability and test execution speed
- ✅ Cleaner repository structure
- ✅ Better documentation organization

---

>>>>>>> 2a896acb
### v1.9.16 - October 3, 2025

**Patch Release**: Platform-agnostic MCP client documentation + SonarCloud code quality (19 issues)

#### 📚 Documentation
- **Platform-Agnostic Documentation** - Updated all documentation to reflect compatibility with ANY MCP client (#1236, #1237)
  - Added "MCP Client Compatibility" section explicitly stating stdio transport compatibility
  - Listed Claude Desktop, Claude Code, Gemini, and other MCP clients as supported platforms
  - Updated all "Configure Claude Desktop" headers to "Configure Your MCP Client"
  - Changed "Claude Desktop integration" to "MCP client integration" throughout
  - New comprehensive guide: `docs/guides/MCP_CLIENT_SETUP.md`
- **Workflow Documentation** - Added comprehensive workflow examples for efficient issue handling (#1235)

#### 🧹 Code Quality
- **SonarCloud S7723** - Array constructor modernization (15 issues) (#1233)
- **SonarCloud S7758** - String method modernization (4 fixed, 2 false positives) (#1234)
- Removed temporary SonarCloud utility scripts (#1232)

#### 📊 Impact
- ✅ Removes artificial barrier for Gemini and other MCP client users
- ✅ 19 SonarCloud issues resolved
- ✅ Maintains Claude Desktop as primary example while being inclusive of all MCP clients

---

### v1.9.15 - October 1, 2025

**Security Patch**: Zero-width Unicode bypass vulnerability + SonarCloud cleanup

#### 🔒 Security Fix [HIGH]
- **Zero-width Unicode bypass vulnerability** - Restored Unicode security validation (#1228, #1229)
  - Blocks zero-width characters (U+200B-U+200F, U+FEFF) in metadata validation
  - Prevents steganography and homograph attacks
  - Fixed `validateContent` bypass in DefaultElementProvider
  - Restored security validation chain through ContentValidator and UnicodeValidator

#### 🧹 Code Quality
- **228+ SonarCloud issues resolved** across 5 issues (#1220-1224):
  - S7773: Modernized Number parsing methods (90 issues) - `parseInt()` → `Number.parseInt()`
  - S7781: String.replaceAll modernization (134 issues) - `.replace(/g)` → `.replaceAll()`
  - MEDIUM severity fixes (4 issues) - Object literals, loop counters, Promise types
  - False positives marked (11 issues) - Test-only patterns properly categorized
- **199 security hotspots evaluated** - All marked SAFE, zero production concerns (#1219)
  - Math.random(), MD5, PATH usage validated for non-security contexts
  - Comprehensive documentation of safe patterns

#### 📊 Impact
- ✅ 1 HIGH severity security vulnerability fixed
- ✅ All production security concerns resolved
- ✅ Test coverage maintained at >96%

### v1.9.14 - September 30, 2025

**Bug Fixes**: ElementFormatter and portfolio search improvements

#### 🔧 Fixed
- **ElementFormatter Security Scanner False Positives** - Fixed validation option being ignored (#1211, #1212)
  - SecureYamlParser now properly respects `validateContent: false` option
  - ElementFormatter uses `validateContent: false` for all YAML parsing (5 locations)
  - Local trusted files can bypass content scanning while maintaining security for untrusted sources

- **Portfolio Search File Extension Display** - Fixed incorrect extension display (#1213, #1215)
  - Portfolio search now shows correct file extensions based on element type
  - Memories display `.yaml` extension, other elements show `.md` extension

#### 📚 Documentation
- Added SONARCLOUD_QUERY_PROCEDURE.md - Critical guide for querying SonarCloud correctly
- Updated CLAUDE.md with naming conventions and style guide for session notes
- Added session notes documentation for PR #1215

#### 📊 Statistics
- 2 Bug fixes merged (PR #1212, #1215)
- 10 Code quality issues resolved
- 2,277 tests passing with >96% coverage
- Quality Gate: PASSING
- Test Coverage: >96% maintained

---

### v1.9.13 - September 29, 2025

**Memory System Critical Fixes**: Security scanner improvements and enhanced error reporting

#### 🔧 Fixed
- **Security Scanner False Positives** - Fixed memory system rejecting legitimate security documentation (#1206, #1207)
  - Memory files with security terms (vulnerability, exploit, attack) now load correctly
  - Local memory files are now pre-trusted (validateContent: false)
- **Silent Error Reporting** - Added visible error reporting for failed memory loads
  - Users now see "Failed to load X memories" with detailed error messages
  - New getLoadStatus() diagnostic method for troubleshooting
- **Legacy Memory Migration** - New migration tool for old .md files
  - Migrates to .yaml format in date-organized folders
  - Safe archiving of original files, dry-run mode by default

#### ✨ Added
- CLI Utility: migrate-legacy-memories.ts for legacy file migration
- Diagnostic Method: getLoadStatus() for memory loading diagnostics
- Error Tracking: failedLoads tracking in MemoryManager

#### 🛠️ Code Quality
- Fixed SonarCloud S3776: Reduced cognitive complexity in getLoadStatus()
- Fixed SonarCloud S3358: Replaced nested ternary with if-else chain
- Fixed SonarCloud S7785: Use top-level await instead of promise chain
- Extracted handleLoadFailure() to eliminate code duplication
- Use os.homedir() for cross-platform reliability

#### 🔒 Security
- Fixed DMCP-SEC-004: Added Unicode normalization to CLI input validation

#### 📊 Statistics
- 3 Critical fixes merged in PR #1207
- 7 Code quality issues resolved
- 1 Security issue fixed
- Quality Gate: PASSING
- Test Coverage: >96% maintained

---

### v1.9.12 - September 29, 2025

**Memory System Stability**: Portfolio index and test isolation improvements

#### 🔧 Fixed
- **Memory Metadata Preservation** - Fixed PortfolioIndexManager overwriting memory metadata (#1196, #1197)
  - Memory descriptions now properly preserved instead of "Memory element"
- **Test Isolation** - Fixed memory portfolio index tests contaminating real user portfolio (#1194, #1195)
  - Tests now use temporary directories
  - Added security validation for memory YAML parsing (size limits, type checking)
- **ElementFormatter Tool** - Added tool for cleaning malformed elements (#1190, #1193)

#### 🛠️ Code Quality
- Fixed SonarCloud S7781: Use String#replaceAll() for modern string replacement
- Fixed SonarCloud S1135: Removed TODO comments, documented test isolation patterns

#### 🔒 Security
- Added content size validation (1MB limit) for memory YAML parsing
- Added type safety validation for parsed memory content
- Documented security trade-offs with audit suppressions

#### 📊 Statistics
- Memory portfolio index tests: 8/8 passing (was 3/8)
- Closed issues: #1196, #1194, #1190, #659, #404, #919
- Quality Gate: PASSING
- Test Coverage: >96% maintained

---

### v1.9.11 - September 28, 2025

**SonarCloud Quality & Security**: Major code quality improvements and security fixes

#### 🔒 Security Fixes
- Fixed command injection vulnerabilities in GitHub Actions workflows (#1149)
- Resolved ReDoS vulnerabilities in RelationshipManager (#1144)
- All critical and high severity issues resolved

#### 🛠️ Quality Improvements
- **82% reduction in SonarCloud reliability bugs** (from 55 to 10)
- Fixed unsafe throw in finally blocks (S1143)
- Fixed async constructor patterns
- Resolved regex precedence issues
- Fixed control character usage
- Removed hardcoded tokens

#### 📊 Statistics
- 11 Pull Requests merged for quality fixes
- Quality Gate: PASSING
- Security: All critical issues resolved
- Test Coverage: >96% maintained

### v1.9.10 - September 27, 2025

**Enhanced Capability Index & Security**: Complete trigger extraction system and SonarCloud integration

#### ✨ Major Features
- **Enhanced Capability Index System** - NLP scoring with Jaccard similarity and Shannon entropy
- **Cross-Element Relationships** - GraphRAG-style relationship mapping
- **Complete Trigger Extraction** - All element types now support trigger extraction
- **SonarCloud Integration** - Quality gate PASSING with 0% duplication

#### 🔒 Security Improvements
- Fixed 16 SonarCloud BLOCKER issues
- GitHub Actions command injection vulnerabilities resolved
- Full SHA pinning for all Actions
- PATH manipulation vulnerability fixed

#### 🛠️ Improvements
- Extended Node compatibility fixes
- Enhanced Index stability improvements
- Type-safe relationship parsing
- Docker Hub rate limit mitigation
- Test isolation and CI improvements

#### 📊 Statistics
- 34 Pull Requests merged
- Test Coverage: 98.17%
- Security Hotspots: 100% reviewed
- Code Duplication: 0% on new code

---

### v1.9.9 - September 22, 2025

**Security & Stability**: Prototype pollution protection and memory timestamp fixes

#### ✨ Features
- **Security Utilities**: New reusable security module for prototype pollution protection
- **Memory Auto-Repair**: Corrupted memory timestamps now auto-repair during read operations
- **Enhanced Validation**: Comprehensive timestamp validation with detailed error reporting

#### 🔧 Fixed
- **Memory Timestamps**: Fixed toISOString errors when memory entries have string timestamps (#1069)
- **Security Badge**: Fixed broken security badge link in README pointing to wrong location
- **Prototype Pollution**: Added belt-and-suspenders protection to satisfy code scanners (#202-#205)

#### 🔒 Security
- Added `securityUtils.ts` module with reusable security patterns
- Implemented Object.create(null) for prototype-less objects
- Added Object.defineProperty() for secure property setting
- Proper CodeQL suppressions for validated false positives

---

### v1.9.8 - September 20, 2025

**Memory System Complete**: Full CRUD operations and enhanced memory management

#### ✨ Features
- **Memory CRUD Operations**: Complete create, read, update, delete functionality for memories
- **Memory Editing**: Full support for editing memory fields including metadata and content
- **Memory Validation**: Comprehensive validation with detailed error reporting
- **Enhanced Search**: Improved search across all sources with duplicate detection

#### 🔧 Fixed
- **Memory Display**: Fixed "No content stored" issue when memories have valid content
- **Test Coverage**: Maintained >96% test coverage with comprehensive memory tests
- **Documentation**: Updated all documentation to reflect new memory features

---

### v1.9.7 - September 20, 2025

**NPM Package Fix**: Corrected build issue from v1.9.6

#### 🔧 Fixed
- **NPM Package Build**: Republished with correct commit including all memory display fixes
- **Memory Display**: Memories now correctly show content instead of "No content stored"
- Note: v1.9.6 NPM package was accidentally built from wrong commit

---

### v1.9.6 - September 20, 2025

**🎉 First External Contribution**: Performance and security improvements from the community!

#### ✨ Highlights
- **Fixed**: Memory display bug - added content getter to Memory class (PR #1036)
- **Fixed**: Flaky macOS tests on Node 22+ (PR #1038)
- **Enhanced**: Optimized whitespace detection for better performance (PR #1037)
- **Security**: Strengthened path traversal protection (PR #1037)
- **Attribution**: Thanks to @jeetsingh008 for identifying improvements!

---

### v1.9.5 - September 19, 2025

**Memory YAML Parsing Fix**: Resolved display issues with pure YAML memory files

#### 🔧 Bug Fixes
- **Fixed**: Memory files showing incorrect names for pure YAML format
- **Enhanced**: Added comprehensive test coverage for memory file formats
- **Technical**: Improved compatibility between SecureYamlParser and pure YAML

---

### v1.9.4 - September 19, 2025

**Memory Name Display Fix**: Corrected "Unnamed Memory" display issue

#### 🔧 Bug Fixes
- **Fixed**: Memory elements showing as "Unnamed Memory" in list output
- **Fixed**: Corrected metadata parsing path in SecureYamlParser
- **Technical**: Added retention format parsing for various formats

---

### v1.9.3 - September 19, 2025

**Memory Element MCP Support**: Complete MCP tool handler integration

#### 🔧 Bug Fixes
- **Fixed**: Added Memory element support to all MCP tool handlers
- **Fixed**: Resolved "Unknown element type 'memories'" errors
- **Technical**: Added Memory case handling to 8 critical methods

---

### v1.9.2 - September 19, 2025

**Branch Synchronization**: Documentation and configuration alignment

#### 🔧 Improvements
- **Fixed**: Resolved divergence between main and develop branches
- **Enhanced**: Updated documentation to reflect all features
- **Technical**: Merged 58 commits from develop branch

---

### v1.9.1 - September 19, 2025

**Memory Element Hotfix**: Fixed validation and tool descriptions

#### 🔧 Bug Fixes
- **Fixed**: Added 'memories' to validation arrays
- **Fixed**: Updated collection tool descriptions
- **Technical**: Clean hotfix for memory element support

---

### v1.9.0 - September 19, 2025

**🎉 Memory Element Release**: Persistent context storage with enterprise-grade features

#### ✨ New Features
- **Memory Element**: Complete implementation of persistent context storage (PR #1000 - The Milestone PR!)
- **Date-based Organization**: Automatic folder structure (YYYY-MM-DD) prevents flat directory issues
- **Content Deduplication**: SHA-256 hashing prevents duplicate storage (Issue #994)
- **Search Indexing**: Fast queries across thousands of entries with O(log n) performance (Issue #984)
- **Privacy Levels**: Three-tier access control (public, private, sensitive)
- **Retention Policies**: Automatic cleanup based on age and capacity

#### 🔧 Improvements
- **Performance Optimizations**: 60-second cache for date folder operations
- **Collision Handling**: Automatic version suffixes for same-named files
- **Atomic Operations**: FileLockManager prevents corruption and race conditions
- **Sanitization Caching**: SHA-256 checksums reduce CPU usage by ~40% during deserialization
- **Retry Logic**: Search index building with exponential backoff

#### 🛡️ Security
- **Comprehensive Input Validation**: All memory content sanitized with DOMPurify
- **Path Traversal Protection**: Robust validation in MemoryManager
- **Size Limits**: DoS protection with 1MB memory and 100KB entry limits
- **Audit Logging**: Complete security event tracking

#### 🧪 Testing
- **89 Memory Tests**: Comprehensive coverage across 4 test suites
- **Concurrent Access Tests**: Thread safety verification
- **Security Coverage**: XSS, Unicode attacks, path traversal
- **CI Improvements**: Fixed GitHub integration test conflicts (PR #1001)

---

### v1.8.1 - September 15, 2025

**CI Reliability Improvements**: Fixed persistent test failures across platforms

#### 🔧 Bug Fixes
- **GitHub API 409 Conflicts**: Enhanced retry mechanism with jitter for parallel CI jobs
- **Windows Performance Tests**: Platform-specific timing thresholds for CI environments
- **Test Stability**: Resolved flaky tests in Extended Node Compatibility workflow

---

### v1.8.0 - September 15, 2025

**Major Portfolio System Enhancements**: Full GitHub portfolio synchronization

#### ✨ New Features
- **Portfolio Sync**: Complete bidirectional sync with GitHub portfolios
- **Pull Functionality**: Download elements from GitHub portfolios (3 sync modes)
- **Configurable Repos**: Portfolio repository names now configurable
- **Configuration Wizard**: Now manual-only (removed auto-trigger for better UX)

#### 🔧 Improvements
- **Tool Clarity**: Renamed conflicting tools for better user experience
- **Rate Limiting**: Fixed redundant token validation causing API limits
- **GitHub Integration**: Comprehensive repository management

---

### v1.7.4 - September 12, 2025

**Hotfix Release**: Critical build and registration fixes

#### 🔧 Bug Fixes
- **Build Infrastructure**: Fixed missing TypeScript files in dist
- **Tool Registration**: Resolved MCP tool availability issues
- **Skill System**: Fixed skill registration and activation
- **Test Framework**: Restored test infrastructure functionality

---

### v1.7.3 - September 9, 2025

**Security & Configuration Release**: Prototype pollution protection and config management

#### 🛡️ Security
- **Prototype Pollution Protection**: Comprehensive validation against injection attacks
- **YAML Security**: Maintained FAILSAFE_SCHEMA with security documentation
- **Security Audit**: Achieved 0 security findings across all severity levels

#### ✨ Improvements
- **Configuration Management**: Complete overhaul with atomic operations
- **Test Coverage**: Comprehensive security and configuration tests
- **Input Normalization**: All inputs normalized at MCP request layer

---

### v1.7.2 - September 7, 2025

**Security Patch Release**: Critical logging vulnerability fixes

#### 🛡️ Security Fixes
- **Clear-text Logging Prevention**: Comprehensive sanitization of sensitive data
- **OAuth Token Protection**: Prevents exposure of tokens in console output
- **API Key Sanitization**: Masks all credentials before logging

---

### v1.7.1 - September 3, 2025

**Maintenance Release**: Documentation and compatibility improvements

#### 🔧 Improvements
- **Documentation**: Updated for better clarity and accuracy
- **Compatibility**: Enhanced cross-platform support
- **Bug Fixes**: Various minor fixes and optimizations

---

### v1.7.0 - August 30, 2025

**Major Feature Release**: Enhanced portfolio and collection systems

#### ✨ New Features
- **Portfolio Management**: Improved local portfolio organization
- **Collection Integration**: Better integration with community collection
- **Security Enhancements**: Critical security fixes from code review

---

### v1.6.11 - August 28, 2025

**Test Reliability & Collection Fixes**: Improved test suite stability and fixed collection system

#### 🔧 Bug Fixes
- **Collection Index URL**: Fixed to use GitHub Pages for better reliability
- **E2E Test Tokens**: Improved token prioritization for CI environments
- **Response Format**: Enhanced compatibility with various response formats
- **Type Safety**: Improved TypeScript types throughout test suite

#### ✨ Improvements
- Added helper functions for better code organization
- Enhanced test reliability in CI/CD pipelines
- General code quality improvements

---

### v1.6.10 - August 28, 2025

**Collection Submission Fix**: Critical fix for collection submission pipeline

#### 🔧 Bug Fixes
- **Collection Submission**: Fixed workflow failing due to missing element types
- **Local Path Parameter**: Added missing localPath parameter to submission tool
- **Duplicate Detection**: Added detection for duplicate portfolio uploads and collection issues

#### ✨ Improvements
- Added comprehensive QA tests for collection submission validation
- Cleaned up QA documentation files
- Updated all documentation to v1.6.10

---

### v1.6.9 - August 26, 2025

**Critical Fixes**: Fixed OAuth helper NPM packaging and performance testing workflow

#### 🔧 Bug Fixes
- **OAuth NPM Packaging**: Fixed missing `oauth-helper.mjs` file in NPM distribution
  - File was present in repository but not included in published package
  - OAuth authentication now works correctly for NPM users
- **Performance Tests**: Fixed CI workflow running all tests instead of performance tests
  - Performance monitoring now works correctly in GitHub Actions

---

### v1.6.3 - August 25, 2025

**OAuth Authentication Fix**: Fixed invalid OAuth client ID and improved error handling

#### 🔧 Bug Fixes
- **OAuth Client ID**: Updated from incorrect ID to correct `Ov23li9gyNZP6m9aJ2EP`
- **Error Messages**: Improved clarity of OAuth error messages for better debugging
- **Setup Tool**: Fixed `setup_github_auth` tool to properly handle authentication flow

---

### v1.6.2 - August 25, 2025

**Critical Hotfix**: Fixed OAuth default client ID not being used in `setup_github_auth` tool

#### 🔧 Bug Fixes
- **OAuth Default Client**: Fixed `setup_github_auth` tool not using default client ID when none provided
- **Authentication Flow**: Restored ability to authenticate without manual client ID entry

#### 📝 Documentation
- Added troubleshooting guide for OAuth issues
- Updated setup instructions with clearer OAuth configuration steps

---

### v1.6.1 - August 25, 2025

**⚠️ Breaking Changes**:
- 🔄 **Serialization Format Change** - `BaseElement.serialize()` now returns markdown with YAML frontmatter instead of JSON

#### 🔧 Bug Fixes
- **Serialization Format**: Fixed `BaseElement.serialize()` to return markdown format
  - Changed from JSON string to markdown with YAML frontmatter
  - Maintains consistency with existing persona format
  - Fixes portfolio round-trip workflow

#### ✨ Improvements
- **Code Quality**: Extracted validation methods into ValidationService
- **Error Handling**: Improved validation error messages with specific field information
- **Test Coverage**: Added comprehensive tests for markdown serialization

---

### v1.6.0 - August 25, 2025

**🚀 Major Release: Portfolio System & OAuth Integration**

This release introduces the complete portfolio management system with GitHub OAuth authentication, enabling secure cloud-based element synchronization and management.

#### ✨ New Features

##### 🔐 GitHub OAuth Authentication
- **OAuth App Integration**: Full OAuth flow with GitHub for secure authentication
- **Personal Access Token Support**: Alternative authentication method for CI/CD
- **Token Management**: Secure storage and rotation of authentication tokens
- **Multi-Account Support**: Handle multiple GitHub accounts seamlessly

##### 📦 Portfolio Management System
- **Cloud Sync**: Automatic synchronization between local and GitHub portfolios
- **Version Control**: Full git integration for portfolio elements
- **Conflict Resolution**: Smart merging of local and remote changes
- **Batch Operations**: Upload/download multiple elements efficiently

##### 🛠️ New MCP Tools (42 total)
- `setup_github_auth`: Interactive GitHub OAuth setup
- `check_github_auth`: Verify authentication status
- `refresh_github_token`: Rotate OAuth tokens
- `sync_portfolio`: Bidirectional portfolio synchronization
- `upload_to_portfolio`: Upload local elements to GitHub
- `download_from_portfolio`: Download elements from GitHub
- `submit_to_portfolio`: Submit elements for review
- And 30 more tools for complete portfolio management

#### 🔧 Bug Fixes
- **Element Detection**: Fixed smart detection of element types
- **YAML Parsing**: Improved handling of complex YAML structures
- **Path Resolution**: Fixed Windows path compatibility issues
- **Token Security**: Enhanced token storage encryption

#### 📝 Documentation
- Comprehensive OAuth setup guide
- Portfolio management tutorials
- Troubleshooting guides for common issues
- API documentation for all new tools

#### 🔒 Security
- OAuth token encryption at rest
- Secure token transmission
- Rate limiting for API calls
- Audit logging for all operations

---

For complete release history prior to v1.6.0, see the [GitHub Releases](https://github.com/DollhouseMCP/mcp-server/releases) page.

## 📜 License

This project is licensed under the **GNU Affero General Public License v3.0 (AGPL-3.0)** with Platform Stability Commitments.

### What This Means

#### ✅ You CAN:
- Use the software for personal projects
- Use the software for commercial projects
- Modify the source code
- Distribute the software
- Use personas and elements you create

#### ⚠️ You MUST:
- Include the license and copyright notice
- State changes made to the code
- Disclose your source code when distributing
- Use the same AGPL-3.0 license for derivatives
- **Make network use source available** (AGPL requirement)

#### ❌ You CANNOT:
- Hold us liable for damages
- Use our trademarks without permission
- Claim warranty or guarantee of fitness
- Resell commercially

### Platform Stability Commitments

We provide additional guarantees beyond the AGPL-3.0:

- **90-day advance notice** for monetization policy changes
- **12-month revenue sharing locks** for content creators
- **Full data portability** - export all your content anytime
- **180-day transition period** for platform ownership changes
- **Community advisory input** on major policy decisions

### Contributor License Agreement

By contributing to DollhouseMCP, you agree that:

1. You have the right to grant us license to your contribution
2. Your contribution is licensed under AGPL-3.0
3. You grant us additional rights to use your contribution in our commercial offerings
4. You retain copyright to your contribution

For the complete license text, see [LICENSE](LICENSE).

### Questions?

If you have questions about the license or what you can do with DollhouseMCP:

- **Documentation**: [License FAQ](docs/LICENSE_FAQ.md)
- **GitHub Issue**: Open an issue with the `license` label
- **Discussions**: Ask in [GitHub Discussions](https://github.com/DollhouseMCP/mcp-server/discussions)

---

*Copyright © 2025 DollhouseMCP. All rights reserved.*<|MERGE_RESOLUTION|>--- conflicted
+++ resolved
@@ -873,8 +873,6 @@
 
 ## 🏷️ Version History
 
-<<<<<<< HEAD
-=======
 ### v1.9.18 - October 17, 2025
 
 **Feature Release**: PostHog remote telemetry (opt-in), MCP Resources support, and operational telemetry foundation
@@ -939,7 +937,6 @@
 
 ---
 
->>>>>>> 2a896acb
 ### v1.9.16 - October 3, 2025
 
 **Patch Release**: Platform-agnostic MCP client documentation + SonarCloud code quality (19 issues)
