--- conflicted
+++ resolved
@@ -276,591 +276,10 @@
 - [Community Collection](https://github.com/DollhouseMCP/collection)
 - [Discord Community](https://discord.gg/dollhousemcp) (coming soon)
 
-<<<<<<< HEAD
-- **[GitHub Discussions](https://github.com/DollhouseMCP/mcp-server/discussions)** - Q&A and ideas
-- **[GitHub Issues](https://github.com/DollhouseMCP/mcp-server/issues)** - Bug reports and features
-- **[Discord Server](#)** - Real-time chat (coming soon)
-
-### External Resources
-
-- **[Model Context Protocol](https://modelcontextprotocol.io)** - MCP specification
-- **[Claude Desktop](https://claude.ai/download)** - AI assistant with MCP support
-- **[Anthropic Documentation](https://docs.anthropic.com)** - Claude documentation
-
-### Learning Materials
-
-- **Tutorials** (coming soon)
-  - Building Your First Persona
-  - Creating Custom Skills
-  - Portfolio Management Best Practices
-  - GitHub Integration Setup
-
-- **Videos** (coming soon)
-  - Installation Walkthrough
-  - Feature Demonstrations
-  - Developer Tutorials
-
-### Support
-
-- **GitHub Issues**: [Report issues or request features](https://github.com/DollhouseMCP/mcp-server/issues)
-- **Security Issues**: [Private security advisories](https://github.com/DollhouseMCP/mcp-server/security/advisories)
-- **Discussions**: [Community Q&A](https://github.com/DollhouseMCP/mcp-server/discussions)
-
-## 🏷️ Version History
-
-### v1.9.13 - September 29, 2025
-
-**Memory System Critical Fixes**: Security scanner improvements and enhanced error reporting
-
-#### 🔧 Fixed
-- **Security Scanner False Positives** - Fixed memory system rejecting legitimate security documentation (#1206, #1207)
-  - Memory files with security terms (vulnerability, exploit, attack) now load correctly
-  - Local memory files are now pre-trusted (validateContent: false)
-- **Silent Error Reporting** - Added visible error reporting for failed memory loads
-  - Users now see "Failed to load X memories" with detailed error messages
-  - New getLoadStatus() diagnostic method for troubleshooting
-- **Legacy Memory Migration** - New migration tool for old .md files
-  - Migrates to .yaml format in date-organized folders
-  - Safe archiving of original files, dry-run mode by default
-
-#### ✨ Added
-- CLI Utility: migrate-legacy-memories.ts for legacy file migration
-- Diagnostic Method: getLoadStatus() for memory loading diagnostics
-- Error Tracking: failedLoads tracking in MemoryManager
-
-#### 🛠️ Code Quality
-- Fixed SonarCloud S3776: Reduced cognitive complexity in getLoadStatus()
-- Fixed SonarCloud S3358: Replaced nested ternary with if-else chain
-- Fixed SonarCloud S7785: Use top-level await instead of promise chain
-- Extracted handleLoadFailure() to eliminate code duplication
-- Use os.homedir() for cross-platform reliability
-
-#### 🔒 Security
-- Fixed DMCP-SEC-004: Added Unicode normalization to CLI input validation
-
-#### 📊 Statistics
-- 3 Critical fixes merged in PR #1207
-- 7 Code quality issues resolved
-- 1 Security issue fixed
-- Quality Gate: PASSING
-- Test Coverage: >96% maintained
-
----
-
-### v1.9.12 - September 29, 2025
-
-**Memory System Stability**: Portfolio index and test isolation improvements
-
-#### 🔧 Fixed
-- **Memory Metadata Preservation** - Fixed PortfolioIndexManager overwriting memory metadata (#1196, #1197)
-  - Memory descriptions now properly preserved instead of "Memory element"
-- **Test Isolation** - Fixed memory portfolio index tests contaminating real user portfolio (#1194, #1195)
-  - Tests now use temporary directories
-  - Added security validation for memory YAML parsing (size limits, type checking)
-- **ElementFormatter Tool** - Added tool for cleaning malformed elements (#1190, #1193)
-
-#### 🛠️ Code Quality
-- Fixed SonarCloud S7781: Use String#replaceAll() for modern string replacement
-- Fixed SonarCloud S1135: Removed TODO comments, documented test isolation patterns
-
-#### 🔒 Security
-- Added content size validation (1MB limit) for memory YAML parsing
-- Added type safety validation for parsed memory content
-- Documented security trade-offs with audit suppressions
-
-#### 📊 Statistics
-- Memory portfolio index tests: 8/8 passing (was 3/8)
-- Closed issues: #1196, #1194, #1190, #659, #404, #919
-- Quality Gate: PASSING
-- Test Coverage: >96% maintained
-
----
-
-### v1.9.11 - September 28, 2025
-
-**SonarCloud Quality & Security**: Major code quality improvements and security fixes
-
-#### 🔒 Security Fixes
-- Fixed command injection vulnerabilities in GitHub Actions workflows (#1149)
-- Resolved ReDoS vulnerabilities in RelationshipManager (#1144)
-- All critical and high severity issues resolved
-
-#### 🛠️ Quality Improvements
-- **82% reduction in SonarCloud reliability bugs** (from 55 to 10)
-- Fixed unsafe throw in finally blocks (S1143)
-- Fixed async constructor patterns
-- Resolved regex precedence issues
-- Fixed control character usage
-- Removed hardcoded tokens
-
-#### 📊 Statistics
-- 11 Pull Requests merged for quality fixes
-- Quality Gate: PASSING
-- Security: All critical issues resolved
-- Test Coverage: >96% maintained
-
-### v1.9.10 - September 27, 2025
-
-**Enhanced Capability Index & Security**: Complete trigger extraction system and SonarCloud integration
-
-#### ✨ Major Features
-- **Enhanced Capability Index System** - NLP scoring with Jaccard similarity and Shannon entropy
-- **Cross-Element Relationships** - GraphRAG-style relationship mapping
-- **Complete Trigger Extraction** - All element types now support trigger extraction
-- **SonarCloud Integration** - Quality gate PASSING with 0% duplication
-
-#### 🔒 Security Improvements
-- Fixed 16 SonarCloud BLOCKER issues
-- GitHub Actions command injection vulnerabilities resolved
-- Full SHA pinning for all Actions
-- PATH manipulation vulnerability fixed
-
-#### 🛠️ Improvements
-- Extended Node compatibility fixes
-- Enhanced Index stability improvements
-- Type-safe relationship parsing
-- Docker Hub rate limit mitigation
-- Test isolation and CI improvements
-
-#### 📊 Statistics
-- 34 Pull Requests merged
-- Test Coverage: 98.17%
-- Security Hotspots: 100% reviewed
-- Code Duplication: 0% on new code
-
----
-
-### v1.9.9 - September 22, 2025
-
-**Security & Stability**: Prototype pollution protection and memory timestamp fixes
-
-#### ✨ Features
-- **Security Utilities**: New reusable security module for prototype pollution protection
-- **Memory Auto-Repair**: Corrupted memory timestamps now auto-repair during read operations
-- **Enhanced Validation**: Comprehensive timestamp validation with detailed error reporting
-
-#### 🔧 Fixed
-- **Memory Timestamps**: Fixed toISOString errors when memory entries have string timestamps (#1069)
-- **Security Badge**: Fixed broken security badge link in README pointing to wrong location
-- **Prototype Pollution**: Added belt-and-suspenders protection to satisfy code scanners (#202-#205)
-
-#### 🔒 Security
-- Added `securityUtils.ts` module with reusable security patterns
-- Implemented Object.create(null) for prototype-less objects
-- Added Object.defineProperty() for secure property setting
-- Proper CodeQL suppressions for validated false positives
-
----
-
-### v1.9.8 - September 20, 2025
-
-**Memory System Complete**: Full CRUD operations and enhanced memory management
-
-#### ✨ Features
-- **Memory CRUD Operations**: Complete create, read, update, delete functionality for memories
-- **Memory Editing**: Full support for editing memory fields including metadata and content
-- **Memory Validation**: Comprehensive validation with detailed error reporting
-- **Enhanced Search**: Improved search across all sources with duplicate detection
-
-#### 🔧 Fixed
-- **Memory Display**: Fixed "No content stored" issue when memories have valid content
-- **Test Coverage**: Maintained >96% test coverage with comprehensive memory tests
-- **Documentation**: Updated all documentation to reflect new memory features
-
----
-
-### v1.9.7 - September 20, 2025
-
-**NPM Package Fix**: Corrected build issue from v1.9.6
-
-#### 🔧 Fixed
-- **NPM Package Build**: Republished with correct commit including all memory display fixes
-- **Memory Display**: Memories now correctly show content instead of "No content stored"
-- Note: v1.9.6 NPM package was accidentally built from wrong commit
-
----
-
-### v1.9.6 - September 20, 2025
-
-**🎉 First External Contribution**: Performance and security improvements from the community!
-
-#### ✨ Highlights
-- **Fixed**: Memory display bug - added content getter to Memory class (PR #1036)
-- **Fixed**: Flaky macOS tests on Node 22+ (PR #1038)
-- **Enhanced**: Optimized whitespace detection for better performance (PR #1037)
-- **Security**: Strengthened path traversal protection (PR #1037)
-- **Attribution**: Thanks to @jeetsingh008 for identifying improvements!
-
----
-
-### v1.9.5 - September 19, 2025
-
-**Memory YAML Parsing Fix**: Resolved display issues with pure YAML memory files
-
-#### 🔧 Bug Fixes
-- **Fixed**: Memory files showing incorrect names for pure YAML format
-- **Enhanced**: Added comprehensive test coverage for memory file formats
-- **Technical**: Improved compatibility between SecureYamlParser and pure YAML
-
----
-
-### v1.9.4 - September 19, 2025
-
-**Memory Name Display Fix**: Corrected "Unnamed Memory" display issue
-
-#### 🔧 Bug Fixes
-- **Fixed**: Memory elements showing as "Unnamed Memory" in list output
-- **Fixed**: Corrected metadata parsing path in SecureYamlParser
-- **Technical**: Added retention format parsing for various formats
-
----
-
-### v1.9.3 - September 19, 2025
-
-**Memory Element MCP Support**: Complete MCP tool handler integration
-
-#### 🔧 Bug Fixes
-- **Fixed**: Added Memory element support to all MCP tool handlers
-- **Fixed**: Resolved "Unknown element type 'memories'" errors
-- **Technical**: Added Memory case handling to 8 critical methods
-
----
-
-### v1.9.2 - September 19, 2025
-
-**Branch Synchronization**: Documentation and configuration alignment
-
-#### 🔧 Improvements
-- **Fixed**: Resolved divergence between main and develop branches
-- **Enhanced**: Updated documentation to reflect all features
-- **Technical**: Merged 58 commits from develop branch
-
----
-
-### v1.9.1 - September 19, 2025
-
-**Memory Element Hotfix**: Fixed validation and tool descriptions
-
-#### 🔧 Bug Fixes
-- **Fixed**: Added 'memories' to validation arrays
-- **Fixed**: Updated collection tool descriptions
-- **Technical**: Clean hotfix for memory element support
-
----
-
-### v1.9.0 - September 19, 2025
-
-**🎉 Memory Element Release**: Persistent context storage with enterprise-grade features
-
-#### ✨ New Features
-- **Memory Element**: Complete implementation of persistent context storage (PR #1000 - The Milestone PR!)
-- **Date-based Organization**: Automatic folder structure (YYYY-MM-DD) prevents flat directory issues
-- **Content Deduplication**: SHA-256 hashing prevents duplicate storage (Issue #994)
-- **Search Indexing**: Fast queries across thousands of entries with O(log n) performance (Issue #984)
-- **Privacy Levels**: Three-tier access control (public, private, sensitive)
-- **Retention Policies**: Automatic cleanup based on age and capacity
-
-#### 🔧 Improvements
-- **Performance Optimizations**: 60-second cache for date folder operations
-- **Collision Handling**: Automatic version suffixes for same-named files
-- **Atomic Operations**: FileLockManager prevents corruption and race conditions
-- **Sanitization Caching**: SHA-256 checksums reduce CPU usage by ~40% during deserialization
-- **Retry Logic**: Search index building with exponential backoff
-
-#### 🛡️ Security
-- **Comprehensive Input Validation**: All memory content sanitized with DOMPurify
-- **Path Traversal Protection**: Robust validation in MemoryManager
-- **Size Limits**: DoS protection with 1MB memory and 100KB entry limits
-- **Audit Logging**: Complete security event tracking
-
-#### 🧪 Testing
-- **89 Memory Tests**: Comprehensive coverage across 4 test suites
-- **Concurrent Access Tests**: Thread safety verification
-- **Security Coverage**: XSS, Unicode attacks, path traversal
-- **CI Improvements**: Fixed GitHub integration test conflicts (PR #1001)
-
----
-
-### v1.8.1 - September 15, 2025
-
-**CI Reliability Improvements**: Fixed persistent test failures across platforms
-
-#### 🔧 Bug Fixes
-- **GitHub API 409 Conflicts**: Enhanced retry mechanism with jitter for parallel CI jobs
-- **Windows Performance Tests**: Platform-specific timing thresholds for CI environments
-- **Test Stability**: Resolved flaky tests in Extended Node Compatibility workflow
-
----
-
-### v1.8.0 - September 15, 2025
-
-**Major Portfolio System Enhancements**: Full GitHub portfolio synchronization
-
-#### ✨ New Features
-- **Portfolio Sync**: Complete bidirectional sync with GitHub portfolios
-- **Pull Functionality**: Download elements from GitHub portfolios (3 sync modes)
-- **Configurable Repos**: Portfolio repository names now configurable
-- **Configuration Wizard**: Now manual-only (removed auto-trigger for better UX)
-
-#### 🔧 Improvements
-- **Tool Clarity**: Renamed conflicting tools for better user experience
-- **Rate Limiting**: Fixed redundant token validation causing API limits
-- **GitHub Integration**: Comprehensive repository management
-
----
-
-### v1.7.4 - September 12, 2025
-
-**Hotfix Release**: Critical build and registration fixes
-
-#### 🔧 Bug Fixes
-- **Build Infrastructure**: Fixed missing TypeScript files in dist
-- **Tool Registration**: Resolved MCP tool availability issues
-- **Skill System**: Fixed skill registration and activation
-- **Test Framework**: Restored test infrastructure functionality
-
----
-
-### v1.7.3 - September 9, 2025
-
-**Security & Configuration Release**: Prototype pollution protection and config management
-
-#### 🛡️ Security
-- **Prototype Pollution Protection**: Comprehensive validation against injection attacks
-- **YAML Security**: Maintained FAILSAFE_SCHEMA with security documentation
-- **Security Audit**: Achieved 0 security findings across all severity levels
-
-#### ✨ Improvements
-- **Configuration Management**: Complete overhaul with atomic operations
-- **Test Coverage**: Comprehensive security and configuration tests
-- **Input Normalization**: All inputs normalized at MCP request layer
-
----
-
-### v1.7.2 - September 7, 2025
-
-**Security Patch Release**: Critical logging vulnerability fixes
-
-#### 🛡️ Security Fixes
-- **Clear-text Logging Prevention**: Comprehensive sanitization of sensitive data
-- **OAuth Token Protection**: Prevents exposure of tokens in console output
-- **API Key Sanitization**: Masks all credentials before logging
-
----
-
-### v1.7.1 - September 3, 2025
-
-**Maintenance Release**: Documentation and compatibility improvements
-
-#### 🔧 Improvements
-- **Documentation**: Updated for better clarity and accuracy
-- **Compatibility**: Enhanced cross-platform support
-- **Bug Fixes**: Various minor fixes and optimizations
-
----
-
-### v1.7.0 - August 30, 2025
-
-**Major Feature Release**: Enhanced portfolio and collection systems
-
-#### ✨ New Features
-- **Portfolio Management**: Improved local portfolio organization
-- **Collection Integration**: Better integration with community collection
-- **Security Enhancements**: Critical security fixes from code review
-
----
-
-### v1.6.11 - August 28, 2025
-
-**Test Reliability & Collection Fixes**: Improved test suite stability and fixed collection system
-
-#### 🔧 Bug Fixes
-- **Collection Index URL**: Fixed to use GitHub Pages for better reliability
-- **E2E Test Tokens**: Improved token prioritization for CI environments
-- **Response Format**: Enhanced compatibility with various response formats
-- **Type Safety**: Improved TypeScript types throughout test suite
-
-#### ✨ Improvements
-- Added helper functions for better code organization
-- Enhanced test reliability in CI/CD pipelines
-- General code quality improvements
-
----
-
-### v1.6.10 - August 28, 2025
-
-**Collection Submission Fix**: Critical fix for collection submission pipeline
-
-#### 🔧 Bug Fixes
-- **Collection Submission**: Fixed workflow failing due to missing element types
-- **Local Path Parameter**: Added missing localPath parameter to submission tool
-- **Duplicate Detection**: Added detection for duplicate portfolio uploads and collection issues
-
-#### ✨ Improvements
-- Added comprehensive QA tests for collection submission validation
-- Cleaned up QA documentation files
-- Updated all documentation to v1.6.10
-
----
-
-### v1.6.9 - August 26, 2025
-
-**Critical Fixes**: Fixed OAuth helper NPM packaging and performance testing workflow
-
-#### 🔧 Bug Fixes
-- **OAuth NPM Packaging**: Fixed missing `oauth-helper.mjs` file in NPM distribution
-  - File was present in repository but not included in published package
-  - OAuth authentication now works correctly for NPM users
-- **Performance Tests**: Fixed CI workflow running all tests instead of performance tests
-  - Performance monitoring now works correctly in GitHub Actions
-
----
-
-### v1.6.3 - August 25, 2025
-
-**OAuth Authentication Fix**: Fixed invalid OAuth client ID and improved error handling
-
-#### 🔧 Bug Fixes
-- **OAuth Client ID**: Updated from incorrect ID to correct `Ov23li9gyNZP6m9aJ2EP`
-- **Error Messages**: Improved clarity of OAuth error messages for better debugging
-- **Setup Tool**: Fixed `setup_github_auth` tool to properly handle authentication flow
-
----
-
-### v1.6.2 - August 25, 2025
-
-**Critical Hotfix**: Fixed OAuth default client ID not being used in `setup_github_auth` tool
-
-#### 🔧 Bug Fixes
-- **OAuth Default Client**: Fixed `setup_github_auth` tool not using default client ID when none provided
-- **Authentication Flow**: Restored ability to authenticate without manual client ID entry
-
-#### 📝 Documentation
-- Added troubleshooting guide for OAuth issues
-- Updated setup instructions with clearer OAuth configuration steps
-
----
-
-### v1.6.1 - August 25, 2025
-
-**⚠️ Breaking Changes**:
-- 🔄 **Serialization Format Change** - `BaseElement.serialize()` now returns markdown with YAML frontmatter instead of JSON
-
-#### 🔧 Bug Fixes
-- **Serialization Format**: Fixed `BaseElement.serialize()` to return markdown format
-  - Changed from JSON string to markdown with YAML frontmatter
-  - Maintains consistency with existing persona format
-  - Fixes portfolio round-trip workflow
-
-#### ✨ Improvements
-- **Code Quality**: Extracted validation methods into ValidationService
-- **Error Handling**: Improved validation error messages with specific field information
-- **Test Coverage**: Added comprehensive tests for markdown serialization
-
----
-
-### v1.6.0 - August 25, 2025
-
-**🚀 Major Release: Portfolio System & OAuth Integration**
-
-This release introduces the complete portfolio management system with GitHub OAuth authentication, enabling secure cloud-based element synchronization and management.
-
-#### ✨ New Features
-
-##### 🔐 GitHub OAuth Authentication
-- **OAuth App Integration**: Full OAuth flow with GitHub for secure authentication
-- **Personal Access Token Support**: Alternative authentication method for CI/CD
-- **Token Management**: Secure storage and rotation of authentication tokens
-- **Multi-Account Support**: Handle multiple GitHub accounts seamlessly
-
-##### 📦 Portfolio Management System
-- **Cloud Sync**: Automatic synchronization between local and GitHub portfolios
-- **Version Control**: Full git integration for portfolio elements
-- **Conflict Resolution**: Smart merging of local and remote changes
-- **Batch Operations**: Upload/download multiple elements efficiently
-
-##### 🛠️ New MCP Tools (42 total)
-- `setup_github_auth`: Interactive GitHub OAuth setup
-- `check_github_auth`: Verify authentication status
-- `refresh_github_token`: Rotate OAuth tokens
-- `sync_portfolio`: Bidirectional portfolio synchronization
-- `upload_to_portfolio`: Upload local elements to GitHub
-- `download_from_portfolio`: Download elements from GitHub
-- `submit_to_portfolio`: Submit elements for review
-- And 30 more tools for complete portfolio management
-
-#### 🔧 Bug Fixes
-- **Element Detection**: Fixed smart detection of element types
-- **YAML Parsing**: Improved handling of complex YAML structures
-- **Path Resolution**: Fixed Windows path compatibility issues
-- **Token Security**: Enhanced token storage encryption
-
-#### 📝 Documentation
-- Comprehensive OAuth setup guide
-- Portfolio management tutorials
-- Troubleshooting guides for common issues
-- API documentation for all new tools
-
-#### 🔒 Security
-- OAuth token encryption at rest
-- Secure token transmission
-- Rate limiting for API calls
-- Audit logging for all operations
-
----
-
-For complete release history prior to v1.6.0, see the [GitHub Releases](https://github.com/DollhouseMCP/mcp-server/releases) page.
-
-## 📜 License
-
-This project is licensed under the **GNU Affero General Public License v3.0 (AGPL-3.0)** with Platform Stability Commitments.
-
-### What This Means
-
-#### ✅ You CAN:
-- Use the software for personal projects
-- Use the software for commercial projects
-- Modify the source code
-- Distribute the software
-- Use personas and elements you create
-
-#### ⚠️ You MUST:
-- Include the license and copyright notice
-- State changes made to the code
-- Disclose your source code when distributing
-- Use the same AGPL-3.0 license for derivatives
-- **Make network use source available** (AGPL requirement)
-
-#### ❌ You CANNOT:
-- Hold us liable for damages
-- Use our trademarks without permission
-- Claim warranty or guarantee of fitness
-- Resell commercially
-
-### Platform Stability Commitments
-
-We provide additional guarantees beyond the AGPL-3.0:
-
-- **90-day advance notice** for monetization policy changes
-- **12-month revenue sharing locks** for content creators
-- **Full data portability** - export all your content anytime
-- **180-day transition period** for platform ownership changes
-- **Community advisory input** on major policy decisions
-
-### Contributor License Agreement
-
-By contributing to DollhouseMCP, you agree that:
-
-1. You have the right to grant us license to your contribution
-2. Your contribution is licensed under AGPL-3.0
-3. You grant us additional rights to use your contribution in our commercial offerings
-4. You retain copyright to your contribution
-=======
 ### Development
 - [Contributing Guide](CONTRIBUTING.md)
 - [Security Policy](SECURITY.md)
 - [Full Changelog](CHANGELOG.md)
->>>>>>> 59d0f27d
 
 ## 📄 License
 
