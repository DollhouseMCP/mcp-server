/**
 * Tests for SecurityMonitor
 */

import { jest } from '@jest/globals';
import { SecurityMonitor } from '../../src/security/securityMonitor';

describe('SecurityMonitor', () => {
  let consoleErrorSpy: jest.SpiedFunction<typeof console.error>;
  let consoleWarnSpy: jest.SpiedFunction<typeof console.warn>;
  let consoleLogSpy: jest.SpiedFunction<typeof console.log>;

  beforeEach(() => {
    consoleErrorSpy = jest.spyOn(console, 'error').mockImplementation();
    consoleWarnSpy = jest.spyOn(console, 'warn').mockImplementation();
    consoleLogSpy = jest.spyOn(console, 'log').mockImplementation();
    
    // Clear any existing events
    SecurityMonitor['events'] = [];
    SecurityMonitor['eventCount'] = 0;
  });

  afterEach(() => {
    consoleErrorSpy.mockRestore();
    consoleWarnSpy.mockRestore();
    consoleLogSpy.mockRestore();
  });

  describe('logSecurityEvent', () => {
    it('should log critical events to console.error', () => {
      SecurityMonitor.logSecurityEvent({
        type: 'CONTENT_INJECTION_ATTEMPT',
        severity: 'CRITICAL',
        source: 'test',
        details: 'Critical injection detected'
      });

<<<<<<< HEAD
      expect(consoleErrorSpy).toHaveBeenCalledTimes(5); // Log + alert header + type + details + timestamp
=======
      expect(consoleErrorSpy).toHaveBeenCalledTimes(5); // Log + 4 alert lines
>>>>>>> 31e850f7
      expect(consoleErrorSpy).toHaveBeenCalledWith(expect.stringContaining('[SECURITY]'));
      expect(consoleErrorSpy).toHaveBeenCalledWith('🚨 CRITICAL SECURITY ALERT 🚨');
      expect(consoleErrorSpy).toHaveBeenCalledWith(expect.stringContaining('Type:'));
      expect(consoleErrorSpy).toHaveBeenCalledWith(expect.stringContaining('Details:'));
      expect(consoleErrorSpy).toHaveBeenCalledWith(expect.stringContaining('Timestamp:'));
    });

    it('should log high severity events to console.error', () => {
      SecurityMonitor.logSecurityEvent({
        type: 'PATH_TRAVERSAL_ATTEMPT',
        severity: 'HIGH',
        source: 'test',
        details: 'Path traversal detected'
      });

      expect(consoleErrorSpy).toHaveBeenCalledTimes(1);
      expect(consoleWarnSpy).not.toHaveBeenCalled();
    });

    it('should log medium severity events to console.warn', () => {
      SecurityMonitor.logSecurityEvent({
        type: 'RATE_LIMIT_EXCEEDED',
        severity: 'MEDIUM',
        source: 'test',
        details: 'Rate limit hit'
      });

      expect(consoleWarnSpy).toHaveBeenCalledTimes(1);
      expect(consoleErrorSpy).not.toHaveBeenCalled();
    });

    it('should log low severity events to console.log', () => {
      SecurityMonitor.logSecurityEvent({
        type: 'TOKEN_VALIDATION_FAILURE',
        severity: 'LOW',
        source: 'test',
        details: 'Invalid token format'
      });

      expect(consoleLogSpy).toHaveBeenCalledTimes(1);
      expect(consoleErrorSpy).not.toHaveBeenCalled();
    });

    it('should store events in memory', () => {
      SecurityMonitor.logSecurityEvent({
        type: 'YAML_INJECTION_ATTEMPT',
        severity: 'CRITICAL',
        source: 'test',
        details: 'YAML injection'
      });

      const events = SecurityMonitor.getRecentEvents();
      expect(events).toHaveLength(1);
      expect(events[0].type).toBe('YAML_INJECTION_ATTEMPT');
      expect(events[0].timestamp).toBeDefined();
      expect(events[0].id).toMatch(/^SEC-\d+-\d+$/);
    });

    it('should maintain circular buffer of MAX_EVENTS', () => {
      // Add more than MAX_EVENTS (1000)
      for (let i = 0; i < 1005; i++) {
        SecurityMonitor.logSecurityEvent({
          type: 'CONTENT_INJECTION_ATTEMPT',
          severity: 'LOW',
          source: 'test',
          details: `Event ${i}`
        });
      }

      const events = SecurityMonitor.getRecentEvents(2000);
      expect(events).toHaveLength(1000); // Should be capped at MAX_EVENTS
    });
  });

  describe('getRecentEvents', () => {
    beforeEach(() => {
      // Add test events
      SecurityMonitor.logSecurityEvent({
        type: 'CONTENT_INJECTION_ATTEMPT',
        severity: 'HIGH',
        source: 'test1',
        details: 'Event 1'
      });
      SecurityMonitor.logSecurityEvent({
        type: 'YAML_INJECTION_ATTEMPT',
        severity: 'CRITICAL',
        source: 'test2',
        details: 'Event 2'
      });
      SecurityMonitor.logSecurityEvent({
        type: 'PATH_TRAVERSAL_ATTEMPT',
        severity: 'MEDIUM',
        source: 'test3',
        details: 'Event 3'
      });
    });

    it('should return specified number of recent events', () => {
      const events = SecurityMonitor.getRecentEvents(2);
      expect(events).toHaveLength(2);
      expect(events[0].details).toBe('Event 2');
      expect(events[1].details).toBe('Event 3');
    });

    it('should return all events if count exceeds total', () => {
      const events = SecurityMonitor.getRecentEvents(10);
      expect(events).toHaveLength(3);
    });
  });

  describe('getEventsBySeverity', () => {
    beforeEach(() => {
      SecurityMonitor.logSecurityEvent({
        type: 'CONTENT_INJECTION_ATTEMPT',
        severity: 'CRITICAL',
        source: 'test',
        details: 'Critical 1'
      });
      SecurityMonitor.logSecurityEvent({
        type: 'YAML_INJECTION_ATTEMPT',
        severity: 'CRITICAL',
        source: 'test',
        details: 'Critical 2'
      });
      SecurityMonitor.logSecurityEvent({
        type: 'PATH_TRAVERSAL_ATTEMPT',
        severity: 'HIGH',
        source: 'test',
        details: 'High 1'
      });
    });

    it('should filter events by severity', () => {
      const criticalEvents = SecurityMonitor.getEventsBySeverity('CRITICAL');
      expect(criticalEvents).toHaveLength(2);
      
      const highEvents = SecurityMonitor.getEventsBySeverity('HIGH');
      expect(highEvents).toHaveLength(1);
      
      const lowEvents = SecurityMonitor.getEventsBySeverity('LOW');
      expect(lowEvents).toHaveLength(0);
    });
  });

  describe('getEventsByType', () => {
    beforeEach(() => {
      SecurityMonitor.logSecurityEvent({
        type: 'CONTENT_INJECTION_ATTEMPT',
        severity: 'HIGH',
        source: 'test',
        details: 'Injection 1'
      });
      SecurityMonitor.logSecurityEvent({
        type: 'CONTENT_INJECTION_ATTEMPT',
        severity: 'CRITICAL',
        source: 'test',
        details: 'Injection 2'
      });
      SecurityMonitor.logSecurityEvent({
        type: 'YAML_INJECTION_ATTEMPT',
        severity: 'CRITICAL',
        source: 'test',
        details: 'YAML 1'
      });
    });

    it('should filter events by type', () => {
      const contentEvents = SecurityMonitor.getEventsByType('CONTENT_INJECTION_ATTEMPT');
      expect(contentEvents).toHaveLength(2);
      
      const yamlEvents = SecurityMonitor.getEventsByType('YAML_INJECTION_ATTEMPT');
      expect(yamlEvents).toHaveLength(1);
    });
  });

  describe('generateSecurityReport', () => {
    beforeEach(() => {
      SecurityMonitor.logSecurityEvent({
        type: 'CONTENT_INJECTION_ATTEMPT',
        severity: 'CRITICAL',
        source: 'test',
        details: 'Critical injection'
      });
      SecurityMonitor.logSecurityEvent({
        type: 'YAML_INJECTION_ATTEMPT',
        severity: 'HIGH',
        source: 'test',
        details: 'YAML issue'
      });
      SecurityMonitor.logSecurityEvent({
        type: 'PATH_TRAVERSAL_ATTEMPT',
        severity: 'MEDIUM',
        source: 'test',
        details: 'Path issue'
      });
      SecurityMonitor.logSecurityEvent({
        type: 'RATE_LIMIT_EXCEEDED',
        severity: 'LOW',
        source: 'test',
        details: 'Rate limit'
      });
    });

    it('should generate comprehensive security report', () => {
      const report = SecurityMonitor.generateSecurityReport();
      
      expect(report.totalEvents).toBe(4);
      expect(report.eventsBySeverity.CRITICAL).toBe(1);
      expect(report.eventsBySeverity.HIGH).toBe(1);
      expect(report.eventsBySeverity.MEDIUM).toBe(1);
      expect(report.eventsBySeverity.LOW).toBe(1);
      
      expect(report.eventsByType['CONTENT_INJECTION_ATTEMPT']).toBe(1);
      expect(report.eventsByType['YAML_INJECTION_ATTEMPT']).toBe(1);
      expect(report.eventsByType['PATH_TRAVERSAL_ATTEMPT']).toBe(1);
      expect(report.eventsByType['RATE_LIMIT_EXCEEDED']).toBe(1);
      
      expect(report.recentCriticalEvents).toHaveLength(1);
    });
  });

  describe('clearOldEvents', () => {
    it('should remove events older than specified days', () => {
      // Add an old event
      const oldEvent = {
        type: 'CONTENT_INJECTION_ATTEMPT' as const,
        severity: 'HIGH' as const,
        source: 'test',
        details: 'Old event',
        timestamp: new Date(Date.now() - 8 * 24 * 60 * 60 * 1000).toISOString(), // 8 days old
        id: 'SEC-old-1'
      };
      
      SecurityMonitor['events'].unshift(oldEvent);
      
      // Add a recent event
      SecurityMonitor.logSecurityEvent({
        type: 'YAML_INJECTION_ATTEMPT',
        severity: 'CRITICAL',
        source: 'test',
        details: 'Recent event'
      });
      
      expect(SecurityMonitor.getRecentEvents()).toHaveLength(2);
      
      // Clear events older than 7 days
      SecurityMonitor.clearOldEvents(7);
      
      const remainingEvents = SecurityMonitor.getRecentEvents();
      expect(remainingEvents).toHaveLength(1);
      expect(remainingEvents[0].details).toBe('Recent event');
    });
  });
});<|MERGE_RESOLUTION|>--- conflicted
+++ resolved
@@ -35,11 +35,7 @@
         details: 'Critical injection detected'
       });
 
-<<<<<<< HEAD
       expect(consoleErrorSpy).toHaveBeenCalledTimes(5); // Log + alert header + type + details + timestamp
-=======
-      expect(consoleErrorSpy).toHaveBeenCalledTimes(5); // Log + 4 alert lines
->>>>>>> 31e850f7
       expect(consoleErrorSpy).toHaveBeenCalledWith(expect.stringContaining('[SECURITY]'));
       expect(consoleErrorSpy).toHaveBeenCalledWith('🚨 CRITICAL SECURITY ALERT 🚨');
       expect(consoleErrorSpy).toHaveBeenCalledWith(expect.stringContaining('Type:'));
