# Security Audit Report

<<<<<<< HEAD
Generated: 2025-08-06T18:08:34.919Z
Duration: 2ms
=======
Generated: 2025-08-06T19:03:33.697Z
Duration: 71ms
>>>>>>> 847c5569

## Summary

- **Total Findings**: 0
- **Files Scanned**: 69

### Findings by Severity

- 🔴 **Critical**: 0
- 🟠 **High**: 0
- 🟡 **Medium**: 0
- 🟢 **Low**: 0
- ℹ️ **Info**: 0

<<<<<<< HEAD
## Detailed Findings

### LOW (1)

#### DMCP-SEC-006: Security operation without audit logging

- **File**: `/var/folders/kj/45kjdq714853c8nlnsv7l0_r0000gn/T/security-audit-test-Sp1xRc/auth-handler.js`
- **Confidence**: medium
- **Remediation**: Add SecurityMonitor.logSecurityEvent() for audit trail

=======
>>>>>>> 847c5569
## Recommendations

1. Address all critical and high severity issues immediately
2. Review medium severity issues and plan remediation
3. Consider adding suppressions for false positives
4. Run security audit regularly (e.g., in CI/CD pipeline)<|MERGE_RESOLUTION|>--- conflicted
+++ resolved
@@ -1,12 +1,7 @@
 # Security Audit Report
 
-<<<<<<< HEAD
-Generated: 2025-08-06T18:08:34.919Z
-Duration: 2ms
-=======
 Generated: 2025-08-06T19:03:33.697Z
 Duration: 71ms
->>>>>>> 847c5569
 
 ## Summary
 
@@ -21,7 +16,6 @@
 - 🟢 **Low**: 0
 - ℹ️ **Info**: 0
 
-<<<<<<< HEAD
 ## Detailed Findings
 
 ### LOW (1)
@@ -32,8 +26,6 @@
 - **Confidence**: medium
 - **Remediation**: Add SecurityMonitor.logSecurityEvent() for audit trail
 
-=======
->>>>>>> 847c5569
 ## Recommendations
 
 1. Address all critical and high severity issues immediately
