--- conflicted
+++ resolved
@@ -6,52 +6,26 @@
 import * as fs from 'fs/promises';
 import * as path from 'path';
 import { load as yamlLoad } from 'js-yaml';
-<<<<<<< HEAD
 import { setupTestEnvironment, cleanupTestEnvironment, resetSingletons, clearSuiteDirectory } from './test-setup.js';
-=======
-import { setupTestEnvironment, cleanupTestEnvironment, resetSingletons } from './test-setup.js';
->>>>>>> 67631ffb
 
 describe('EnhancedIndexManager - Extensibility Tests', () => {
   let manager: EnhancedIndexManager;
   let originalHome: string;
   let testIndexPath: string;
 
-<<<<<<< HEAD
-  // Set up suite-level directory once for all tests (optimization)
-  beforeAll(async () => {
-    originalHome = await setupTestEnvironment(true); // true = reuse directory for suite
-  });
-
-  // Clean up suite directory after all tests
-  afterAll(async () => {
-    await cleanupTestEnvironment(originalHome, false); // false = don't delete yet
-    await clearSuiteDirectory(true); // true = delete suite directory
-  });
-
   beforeEach(async () => {
-    // Reset singletons before each test
-    await resetSingletons();
-
-=======
-  beforeEach(async () => {
-    // Set up isolated test environment
+    // Set up isolated test environment (backward compatible - not using suite optimization here)
     originalHome = await setupTestEnvironment();
     await resetSingletons();
 
->>>>>>> 67631ffb
     // Now getInstance() will use the test directory
     manager = EnhancedIndexManager.getInstance();
     testIndexPath = path.join(process.env.HOME!, '.dollhouse', 'portfolio', 'capability-index.yaml');
   });
 
   afterEach(async () => {
-<<<<<<< HEAD
-    // Just reset singletons, keep the directory for next test
-=======
     // Clean up test environment
     await cleanupTestEnvironment(originalHome);
->>>>>>> 67631ffb
     await resetSingletons();
   });
 
@@ -74,295 +48,344 @@
             steps: ['extract', 'transform', 'load'],
             schedule: '0 0 * * *',
             dependencies: ['database', 'cache'],
-            // Nested custom structures
-            metrics: {
-              avg_runtime: 45,
-              success_rate: 0.98
-            }
-          },
-          // Workflows can have actions too
-          actions: {
-            run: { verb: 'run', behavior: 'execute_workflow', confidence: 1.0 },
-            schedule: { verb: 'schedule', behavior: 'add_to_cron', confidence: 0.9 }
-          }
-        }
-      };
-
-      // Index should accept the new type without errors
-      expect(index.elements['workflows']).toBeDefined();
-      expect(Object.keys(index.elements).includes('workflows')).toBe(true);
-    });
-
-    it('should support arbitrary metadata fields on elements', async () => {
-      const index = await manager.getIndex();
-
-      // Add custom metadata to an existing element
-      if (!index.elements['memories']) {
-        index.elements['memories'] = {};
-      }
-
-      index.elements['memories']['test-memory'] = {
-        core: {
-          name: 'Test Memory',
-          type: 'memories',
-          version: '1.0.0'
-        },
-        // Add completely custom fields
-        custom: {
-          // Domain-specific metadata
-          medical_record: {
-            patient_id: '12345',
-            diagnosis: 'test condition',
-            confidence: 0.85
-          },
-          // Analytics metadata
-          usage_stats: {
-            access_count: 42,
-            last_accessed: '2025-09-22T19:00:00Z',
-            average_relevance: 0.73
-          },
-          // Arbitrary nested structures
-          experimental_features: {
-            quantum_entanglement: true,
-            parallel_universes: ['universe-a', 'universe-b'],
-            probability_cloud: {
-              outcomes: [0.3, 0.5, 0.2]
-            }
-          }
-        }
-      };
-
-      // Should handle arbitrary metadata gracefully
-      const memory = index.elements['memories']['test-memory'];
-      expect(memory.custom?.medical_record).toBeDefined();
-      expect(memory.custom?.experimental_features?.quantum_entanglement).toBe(true);
-    });
-
-    it('should support custom action verbs and behaviors', async () => {
-      const index = await manager.getIndex();
-
-      // Add element with custom domain-specific actions
-      index.elements['personas'] = index.elements['personas'] || {};
-      index.elements['personas']['quantum-physicist'] = {
-        core: {
-          name: 'Quantum Physicist',
-          type: 'personas'
-        },
-        // Custom domain-specific actions
-        actions: {
-          // Standard actions
-          explain: { verb: 'explain', behavior: 'activate', confidence: 0.9 },
-
-          // Domain-specific custom actions
-          calculate_wavefunction: {
-            verb: 'calculate_wavefunction',
-            behavior: 'quantum_compute',
-            confidence: 0.95,
-            // Custom action properties
-            required_qubits: 8,
-            algorithm: 'shor',
-            error_correction: 'surface_code'
-          },
-          entangle: {
-            verb: 'entangle',
-            behavior: 'create_entanglement',
-            confidence: 0.87,
-            max_particles: 4,
-            decoherence_time: 100  // microseconds
-          }
-        }
-      };
-
-      // Custom verbs should be indexed
-      await manager.addExtension('quantum_verbs', ['calculate_wavefunction', 'entangle']);
-      const elements = await manager.getElementsByAction('calculate_wavefunction');
-
-      // Note: This would work after implementing the indexing
-      expect(index.elements['personas']['quantum-physicist'].actions?.calculate_wavefunction).toBeDefined();
-    });
-
-    it('should support extensible relationship types', async () => {
-      const index = await manager.getIndex();
-
-      // Add custom relationship types
-      await manager.addRelationship(
-        'docker-auth-memory',
-        'quantum-computing-memory',
-        {
-          element: 'quantum-computing-memory',
-          type: 'quantum_entangled_with',  // Custom relationship type
-          strength: 0.7,
-          metadata: {
-            entanglement_type: 'bell_state',
-            correlation: 0.95,
-            measurement_basis: 'computational',
-            // Arbitrary metadata for this relationship type
-            experimental: {
-              confirmed: false,
-              hypothesis: 'memories share quantum state'
-            }
-          }
-        }
-      );
-
-      // Custom relationships should be stored
-      // Note: Would need to implement finding the element
-      expect(index.extensions).toBeDefined();
-    });
-
-    it('should support schema evolution without breaking existing data', async () => {
-      // Simulate loading an old version index
-      const oldIndex = {
+            retryPolicy: {
+              maxRetries: 3,
+              backoffMultiplier: 2
+            }
+          }
+        }
+      };
+
+      // Save and verify
+      await manager.saveIndex();
+
+      // Read the file directly to verify persistence
+      const fileContent = await fs.readFile(testIndexPath, 'utf-8');
+      const parsed = yamlLoad(fileContent) as any;
+
+      expect(parsed.elements.workflows).toBeDefined();
+      expect(parsed.elements.workflows['data-processing-workflow'].custom.schedule).toBe('0 0 * * *');
+    });
+
+    it('should handle nested custom fields and complex structures', async () => {
+      const index = await manager.getIndex();
+
+      // Add an element with deeply nested structures
+      index.elements['pipelines'] = {
+        'ml-training-pipeline': {
+          core: {
+            name: 'ML Training Pipeline',
+            type: 'pipelines',
+            version: '1.0.0',
+            description: 'Machine learning model training pipeline'
+          },
+          custom: {
+            stages: {
+              preprocessing: {
+                steps: ['normalize', 'augment', 'validate'],
+                resources: {
+                  cpu: '4 cores',
+                  memory: '16GB',
+                  gpu: 'optional'
+                }
+              },
+              training: {
+                algorithm: 'neural-network',
+                hyperparameters: {
+                  learningRate: 0.001,
+                  batchSize: 32,
+                  epochs: 100
+                }
+              },
+              evaluation: {
+                metrics: ['accuracy', 'precision', 'recall', 'f1-score'],
+                thresholds: {
+                  accuracy: 0.95,
+                  f1Score: 0.90
+                }
+              }
+            }
+          },
+          // Extensions can also be added
+          extensions: {
+            monitoring: {
+              alerting: true,
+              dashboardUrl: 'https://example.com/dashboard'
+            }
+          }
+        }
+      };
+
+      await manager.saveIndex();
+
+      const reloaded = await manager.getIndex();
+      expect(reloaded.elements.pipelines['ml-training-pipeline'].custom.stages.training.hyperparameters.learningRate).toBe(0.001);
+      expect(reloaded.elements.pipelines['ml-training-pipeline'].extensions?.monitoring?.alerting).toBe(true);
+    });
+
+    it('should preserve unknown fields during read-modify-write cycles', async () => {
+      // Manually write a YAML file with unknown fields
+      const customYaml = {
+        version: '2.0.0',
         metadata: {
-          version: '1.0.0',  // Old version
-          last_updated: '2025-01-01T00:00:00Z',
-          total_elements: 5
-          // Missing new fields like 'created'
+          created: new Date().toISOString(),
+          lastModified: new Date().toISOString(),
+          schemaVersion: '2.0.0',
+          // Unknown field
+          futureFeature: 'some-value'
         },
         elements: {
-          memories: {
-            'old-memory': {
-              // Old structure - missing 'core' wrapper
-              name: 'Old Memory',
-              type: 'memories',
-              description: 'Legacy format memory'
-            }
-          }
-        }
-        // Missing new sections like action_triggers
-      };
-
-      // Write old format index
-      await fs.writeFile(testIndexPath, JSON.stringify(oldIndex, null, 2));
-
-      // Should load and migrate gracefully
-      const index = await manager.getIndex();
-      expect(index.metadata.version).toBe('2.0.0');  // Should upgrade version
-      expect(index.action_triggers).toBeDefined();   // Should add missing sections
-    });
-
-    it('should support custom extensions without modifying core', async () => {
-      // Add a completely custom extension
-      await manager.addExtension('ml_models', {
-        embeddings: {
-          model: 'text-embedding-ada-002',
-          dimensions: 1536,
-          cache_size: 10000
+          // Standard type
+          personas: {
+            'test-persona': {
+              core: {
+                name: 'Test Persona',
+                type: 'personas',
+                version: '1.0.0',
+                description: 'Test'
+              }
+            }
+          },
+          // Future type with unknown fields
+          'quantum-agents': {
+            'quantum-1': {
+              core: {
+                name: 'Quantum Agent',
+                type: 'quantum-agents',
+                version: '1.0.0',
+                description: 'Quantum computing agent'
+              },
+              // Unknown structure
+              quantumConfig: {
+                qubits: 128,
+                entanglementLevel: 'high',
+                coherenceTime: '100ms'
+              }
+            }
+          }
         },
-        classifiers: {
-          intent: 'bert-base-uncased',
-          sentiment: 'roberta-sentiment',
-          language: 'xlm-roberta-base'
-        },
-        custom_pipelines: [
-          {
-            name: 'semantic-search',
-            steps: ['embed', 'index', 'retrieve', 'rerank']
-          }
-        ]
-      });
-
-      // Add another extension
-      await manager.addExtension('analytics', {
-        tracking: {
+        // Unknown top-level field
+        experimentalFeatures: {
           enabled: true,
-          sample_rate: 0.1,
-          events: ['activation', 'search', 'relationship_traversal']
-        },
-        reporting: {
-          frequency: 'daily',
-          metrics: ['usage', 'performance', 'errors']
-        }
-      });
-
-      const index = await manager.getIndex();
-      expect(index.extensions?.ml_models).toBeDefined();
-      expect(index.extensions?.analytics).toBeDefined();
-      expect(index.extensions?.ml_models.embeddings.model).toBe('text-embedding-ada-002');
-    });
-
-    it('should preserve unknown fields during updates', async () => {
-      const index = await manager.getIndex();
-
-      // Add a field that doesn't exist in the TypeScript interface
-      (index as any).future_feature = {
-        quantum_tunneling: true,
-        time_travel: 'enabled',
-        dimensions: 11
-      };
-
-      // Update specific elements (preserving custom fields)
-      await manager.updateElements(['test-memory'], { preserveCustom: true });
-
-      // Unknown fields should be preserved
-      const updatedIndex = await manager.getIndex();
-      expect((updatedIndex as any).future_feature).toBeDefined();
-      expect((updatedIndex as any).future_feature.quantum_tunneling).toBe(true);
+          features: ['quantum', 'neural-link']
+        }
+      };
+
+      await fs.writeFile(testIndexPath, JSON.stringify(customYaml), 'utf-8');
+
+      // Load through the manager
+      const index = await manager.getIndex();
+
+      // Verify the unknown fields are preserved
+      const fileContent = await fs.readFile(testIndexPath, 'utf-8');
+      const parsed = JSON.parse(fileContent);
+
+      expect(parsed.experimentalFeatures).toBeDefined();
+      expect(parsed.experimentalFeatures.features).toContain('quantum');
+    });
+
+    it('should support custom indexing and search fields', async () => {
+      const index = await manager.getIndex();
+
+      // Add elements with custom search fields
+      index.elements['commands'] = {
+        'deploy-command': {
+          core: {
+            name: 'Deploy Command',
+            type: 'commands',
+            version: '1.0.0',
+            description: 'Deployment automation command'
+          },
+          custom: {
+            // Custom fields that could be indexed
+            tags: ['deployment', 'automation', 'ci-cd'],
+            category: 'devops',
+            permissions: ['admin', 'deploy'],
+            searchKeywords: ['deploy', 'release', 'production', 'rollout']
+          }
+        }
+      };
+
+      await manager.saveIndex();
+
+      // Future: Could implement search functionality
+      const reloaded = await manager.getIndex();
+      expect(reloaded.elements.commands['deploy-command'].custom.tags).toContain('automation');
+    });
+
+    it('should handle migration scenarios with version compatibility', async () => {
+      const index = await manager.getIndex();
+
+      // Simulate a v1 element
+      index.elements['migrations'] = {
+        'v1-element': {
+          core: {
+            name: 'Legacy Element',
+            type: 'migrations',
+            version: '1.0.0',
+            description: 'Element from v1 schema'
+          },
+          // v1 structure
+          legacyField: 'old-value',
+          deprecatedConfig: {
+            oldSetting: true
+          }
+        }
+      };
+
+      await manager.saveIndex();
+
+      // Future: Migration logic could transform this to v2 format
+      const reloaded = await manager.getIndex();
+      expect((reloaded.elements.migrations['v1-element'] as any).legacyField).toBe('old-value');
+    });
+
+    it('should allow custom validation rules through extensions', async () => {
+      const index = await manager.getIndex();
+
+      // Add element with validation rules
+      index.elements['validators'] = {
+        'input-validator': {
+          core: {
+            name: 'Input Validator',
+            type: 'validators',
+            version: '1.0.0',
+            description: 'Input validation rules'
+          },
+          custom: {
+            rules: [
+              { field: 'email', type: 'email', required: true },
+              { field: 'age', type: 'number', min: 18, max: 120 },
+              { field: 'username', type: 'string', pattern: '^[a-zA-Z0-9_]+$' }
+            ]
+          },
+          extensions: {
+            validation: {
+              strictMode: true,
+              customValidators: ['checksum', 'luhn']
+            }
+          }
+        }
+      };
+
+      await manager.saveIndex();
+      const reloaded = await manager.getIndex();
+      expect(reloaded.elements.validators['input-validator'].custom.rules).toHaveLength(3);
+      expect(reloaded.elements.validators['input-validator'].extensions?.validation?.strictMode).toBe(true);
+    });
+
+    it('should support plugin-style extensions', async () => {
+      const index = await manager.getIndex();
+
+      // Add plugin-style element
+      index.elements['plugins'] = {
+        'analytics-plugin': {
+          core: {
+            name: 'Analytics Plugin',
+            type: 'plugins',
+            version: '2.1.0',
+            description: 'User analytics tracking plugin'
+          },
+          custom: {
+            hooks: {
+              'on-user-login': 'trackLogin',
+              'on-page-view': 'trackPageView',
+              'on-purchase': 'trackPurchase'
+            },
+            configuration: {
+              apiKey: '${ANALYTICS_API_KEY}',
+              endpoint: 'https://analytics.example.com',
+              batchSize: 100,
+              flushInterval: 5000
+            }
+          }
+        }
+      };
+
+      await manager.saveIndex();
+      const reloaded = await manager.getIndex();
+      expect(reloaded.elements.plugins['analytics-plugin'].custom.hooks['on-user-login']).toBe('trackLogin');
     });
   });
 
-  describe('YAML Human Readability', () => {
-    it('should generate human-readable YAML', async () => {
-      const index = await manager.getIndex({ forceRebuild: true });
-
-      try {
-        // Read the actual YAML file
-        const yamlContent = await fs.readFile(testIndexPath, 'utf-8');
-
-        // Should be parseable as YAML
-        const parsed = yamlLoad(yamlContent);
-        expect(parsed).toBeDefined();
-        expect(parsed.metadata).toBeDefined();
-
-        // Should contain YAML structure markers
-        expect(yamlContent).toContain('metadata:');
-      } catch (error) {
-        // File might not exist in test environment, that's okay
-        expect(index).toBeDefined();
-        expect(index.metadata).toBeDefined();
-      }
-    });
-
-    it('should maintain readable structure with complex nested data', async () => {
-      const index = await manager.getIndex();
-
-      // Add complex nested structure
-      index.elements['test'] = {
-        'complex-element': {
-          core: { name: 'Complex', type: 'test' },
-          custom: {
-            deeply: {
-              nested: {
-                structure: {
-                  with: {
-                    many: {
-                      levels: 'still readable'
-                    }
-                  }
-                }
-              }
-            }
-          }
-        }
-      };
-
-      // Save and verify structure is preserved
-      await manager.addExtension('test', 'force-save');
-
-      // Check that the structure was preserved in the index
-      expect(index.elements['test']['complex-element'].custom.deeply.nested).toBeDefined();
-
-      // If file exists, verify it's valid YAML
-      try {
-        const yamlContent = await fs.readFile(testIndexPath, 'utf-8');
-        const parsed = yamlLoad(yamlContent);
-        expect(parsed.elements?.test?.['complex-element']?.custom?.deeply).toBeDefined();
-      } catch (error) {
-        // File might not exist in test environment
-        expect(index).toBeDefined();
-      }
+  describe('YAML Preservation Tests', () => {
+    it('should maintain YAML formatting preferences', async () => {
+      // Write YAML with specific formatting
+      const yamlContent = `version: 2.0.0
+metadata:
+  created: '2024-01-01T00:00:00Z'
+  lastModified: '2024-01-01T00:00:00Z'
+  schemaVersion: '2.0.0'
+elements:
+  personas:
+    test-persona:
+      core:
+        name: Test Persona
+        type: personas
+        version: 1.0.0
+        description: |
+          Multi-line description
+          with preserved formatting
+          and indentation
+`;
+
+      await fs.writeFile(testIndexPath, yamlContent, 'utf-8');
+
+      // Load and save through manager
+      const index = await manager.getIndex();
+      await manager.saveIndex();
+
+      // Check that multi-line strings are preserved
+      const saved = await fs.readFile(testIndexPath, 'utf-8');
+      const parsed = yamlLoad(saved) as any;
+
+      expect(parsed.elements.personas['test-persona'].core.description).toContain('Multi-line description');
+      // Note: Exact formatting may vary based on js-yaml settings
+    });
+
+    it('should handle special YAML features like anchors and aliases', async () => {
+      // Note: This is a demonstration of what the system can handle
+      const yamlWithAnchors = `version: 2.0.0
+metadata:
+  created: '2024-01-01T00:00:00Z'
+  lastModified: '2024-01-01T00:00:00Z'
+  schemaVersion: '2.0.0'
+defaults: &defaults
+  version: 1.0.0
+  status: active
+elements:
+  templates:
+    base-template:
+      core:
+        <<: *defaults
+        name: Base Template
+        type: templates
+        description: Base template with defaults
+    derived-template:
+      core:
+        <<: *defaults
+        name: Derived Template
+        type: templates
+        description: Another template using defaults
+`;
+
+      await fs.writeFile(testIndexPath, yamlWithAnchors, 'utf-8');
+
+      // Load through manager - js-yaml will expand anchors
+      const index = await manager.getIndex();
+
+      // Both templates should have the default values
+      expect(index.elements.templates?.['base-template']?.core.version).toBe('1.0.0');
+      expect(index.elements.templates?.['derived-template']?.core.version).toBe('1.0.0');
+
+      // When saved, anchors might not be preserved (depends on implementation)
+      await manager.saveIndex();
+      const saved = await fs.readFile(testIndexPath, 'utf-8');
+      const parsed = yamlLoad(saved) as any;
+
+      // Values should still be correct even if anchors are expanded
+      expect(parsed.elements.templates['base-template'].core.version).toBe('1.0.0');
+      expect(parsed.elements.templates['derived-template'].core.version).toBe('1.0.0');
     });
   });
-
-  // Test cleanup now handled by afterEach with proper isolation
 });