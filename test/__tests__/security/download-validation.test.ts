--- conflicted
+++ resolved
@@ -94,13 +94,8 @@
         });
 
         // Attempt to install malicious content
-<<<<<<< HEAD
         let result: any; // Type annotation for result variable
-        let error: Error | any; // Type annotation for error variable  
-=======
-        let result;
-        let error: Error | undefined;
->>>>>>> c4f389c7
+        let error: Error | undefined; // Type annotation for error variable
         try {
           result = await installer.installContent('library/personas/test/evil-element.md');
         } catch (e) {
@@ -162,13 +157,8 @@
         });
 
         // Should either fail validation or sanitize dangerous content
-<<<<<<< HEAD
         let result: any; // Type annotation for result variable
-        let error: Error | any; // Type annotation for error variable
-=======
-        let result;
-        let error: Error | undefined;
->>>>>>> c4f389c7
+        let error: Error | undefined; // Type annotation for error variable
         try {
           result = await installer.installContent('library/personas/test/yaml-attack.md');
         } catch (e) {
@@ -183,23 +173,13 @@
         } else if (result && result.success) {
           // If installation succeeded, dangerous content should be sanitized
           // The system should not contain the dangerous YAML injection patterns
-<<<<<<< HEAD
           // Note: IElementMetadata doesn't have 'instructions' property, checking content instead
           if (result.metadata) {
             expect(JSON.stringify(result.metadata)).not.toContain('!!js/function');
             expect(JSON.stringify(result.metadata)).not.toContain('!!python/object');
             expect(JSON.stringify(result.metadata)).not.toContain('__proto__');
           }
-        } else {
-=======
-          // Note: 'instructions' is not part of IElementMetadata, check the content instead
-          if ('instructions' in result.metadata!) {
-            expect((result.metadata as any).instructions).not.toContain('!!js/function');
-            expect((result.metadata as any).instructions).not.toContain('!!python/object');
-            expect((result.metadata as any).instructions).not.toContain('__proto__');
-          }
         } else if (result) {
->>>>>>> c4f389c7
           // Result exists but success is false - acceptable
           expect(result.success).toBe(false);
         }
@@ -238,13 +218,8 @@
         });
 
         // Should either fail validation or sanitize dangerous content
-<<<<<<< HEAD
-        let result: any; // Type annotation for result variable 
-        let error: Error | any; // Type annotation for error variable
-=======
-        let result;
-        let error: Error | undefined;
->>>>>>> c4f389c7
+        let result: any; // Type annotation for result variable
+        let error: Error | undefined; // Type annotation for error variable
         try {
           result = await installer.installContent('library/personas/test/unicode-attack.md');
         } catch (e) {
